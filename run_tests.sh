--- conflicted
+++ resolved
@@ -120,29 +120,10 @@
     check_fail $forres $runname
     runname="bellhopcxx single-threaded"
     echo $runname
-<<<<<<< HEAD
-    ./bin/bellhopcxx -1 $threedopt test/cxx1/$1
-    check_fail $? $runname $1
-    runname="bellhopcxx multi-threaded"
-    echo $runname
-    ./bin/bellhopcxx $threedopt test/cxxmulti/$1
-    check_fail $? $runname $1
-    runname="bellhopcuda"
-    echo $runname
-    if [ -f ./bin/bellhopcuda ]; then
-        ./bin/bellhopcuda $threedopt test/cuda/$1
-=======
-    ./bin/bellhopcxx$dotexe -1 test/cxx1/$1
-    check_fail $? $runname $1
-    runname="bellhopcxx multi-threaded"
-    echo $runname
-    ./bin/bellhopcxx$dotexe test/cxxmulti/$1
-    check_fail $? $runname $1
-    runname="bellhopcuda"
-    echo $runname
+    ./bin/bellhopcxx$dotexe -1 $threedopt test/cxx1/$1
+    ./bin/bellhopcxx$dotexe $threedopt test/cxxmulti/$1
     if [ -f ./bin/bellhopcuda$dotexe ]; then
-        ./bin/bellhopcuda$dotexe test/cuda/$1
->>>>>>> 599d2645
+        ./bin/bellhopcuda$dotexe $threedopt test/cuda/$1
         check_fail $? $runname $1
     else
         echo "bellhopcuda$dotexe not found ... ignoring"
