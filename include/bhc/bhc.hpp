--- conflicted
+++ resolved
@@ -89,22 +89,18 @@
  * these functions, so this will not work correctly from multiple calls
  * simultaneously. Don't do this even if singlethread is set.
  */
-<<<<<<< HEAD
 template<bool O3D, bool R3D> bool run(
-    const bhcParams<O3D, R3D> &params, bhcOutputs<O3D, R3D> &outputs, bool singlethread);
+    bhcParams<O3D, R3D> &params, bhcOutputs<O3D, R3D> &outputs, bool singlethread);
 
 /// 2D version, see template.
 BHC_API extern template bool run<false, false>(
-    const bhcParams<false, false> &params, bhcOutputs<false, false> &outputs, bool singlethread);
+    bhcParams<false, false> &params, bhcOutputs<false, false> &outputs, bool singlethread);
 /// Nx2D or 2D-3D version, see template.
 BHC_API extern template bool run<true, false>(
-    const bhcParams<true, false> &params, bhcOutputs<true, false> &outputs, bool singlethread);
+    bhcParams<true, false> &params, bhcOutputs<true, false> &outputs, bool singlethread);
 /// 3D version, see template.
 BHC_API extern template bool run<true, true>(
-    const bhcParams<true, true> &params, bhcOutputs<true, true> &outputs, bool singlethread); 
-=======
-BHC_API bool run(bhcParams &params, bhcOutputs &outputs, bool singlethread);
->>>>>>> 599d2645
+    bhcParams<true, true> &params, bhcOutputs<true, true> &outputs, bool singlethread); 
 
 /**
  * Frees memory. You may call run() many times, you do not have to call setup
