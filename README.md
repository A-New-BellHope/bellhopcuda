# bellhopcxx / bellhopcuda
C++/CUDA port of `BELLHOP` underwater acoustics simulator.

### Impressum

Copyright (C) 2021-2022 The Regents of the University of California \
c/o Jules Jaffe team at SIO / UCSD, jjaffe@ucsd.edu \
Based on BELLHOP, which is Copyright (C) 1983-2020 Michael B. Porter

This program is free software: you can redistribute it and/or modify it under
the terms of the GNU General Public License as published by the Free Software
Foundation, either version 3 of the License, or (at your option) any later
version.

This program is distributed in the hope that it will be useful, but WITHOUT ANY
WARRANTY; without even the implied warranty of MERCHANTABILITY or FITNESS FOR A
PARTICULAR PURPOSE. See the GNU General Public License for more details.

You should have received a copy of the GNU General Public License along with
this program. If not, see <https://www.gnu.org/licenses/>.

# FAQs

### What is C++/CUDA?

This is a single codebase which can be built as multithreaded C++ code for your
CPU, or as CUDA code for your NVIDIA GPU. **You can use the CPU version 
(bellhopcxx) even if you don't have an NVIDIA GPU.**

### What platforms does this run on?

`bellhopcxx` is compatible with all platforms (Linux, Windows, Mac), and
`bellhopcuda` is compatible with all platforms which support CUDA (Linux and
Windows).

### Why should I use `bellhopcxx` / `bellhopcuda` instead of `BELLHOP`?

- The performance of `bellhopcxx` roughly scales with the number of logical CPU
cores, as compared to `BELLHOP` which is single-threaded. On a 12-core /
24-thread test machine, `bellhopcxx` is typically about 10 to 30 times faster
than `BELLHOP`.
- For some very large simulations, `bellhopcuda` is even faster, occasionally 
approaching 100x gain over `BELLHOP`. (For typical small simulations,
`bellhopcuda` is often slower than `bellhopcxx` multithreaded; see below.)
- Our team has made [fixes to `BELLHOP`](https://github.com/A-New-BellHope/bellhop)
to improve its numerical properties and robustness (see below). These fixes were
essential to being able to reproduce its results in another language (or two).
These fixes are of course also incorporated into `bellhopcxx` / `bellhopcuda`.
- This repo also builds `bellhopcxx` as a library, which can be incorporated
into other programs, as well as the traditional executable version. The library
version allows the simulation parameters to be modified and the simulation
rerun, and it is not bottlenecked by slow file I/O for getting the results.

### Can I use `bellhopcxx` / `bellhopcuda` with MATLAB?

Yes, simply rename `bellhopcxx.exe` to `bellhop.exe` and replace the Fortran
`BELLHOP` executable in your MATLAB setup with it. It reads the same `.env` and
other input files and produces output files in the same formats as `BELLHOP`.

### What about `BELLHOP3D`?

At the time of writing, translation of `BELLHOP3D` (including both full 3D and
2D-3D simulations) to the same C++/CUDA codebase is in progress. You can view
progress on the [Bellhop3D
branch](https://github.com/A-New-BellHope/bellhopcuda/tree/Bellhop3D); keep in
mind that this is a development branch and likely will not build or work
correctly. If/when it is done and reasonably stable, it will be merged into the
main project and included in binary releases.

### How do I download the project?

We recommend `git clone` and build from source. You can [download pre-compiled
binaries for Windows 10 64-bit](https://github.com/A-New-BellHope/bellhopcuda/releases),
but these may be outdated compared to recent changes to the repo.

### How do I build the project?

- Make sure you got the Git submodules (the `glm` folder should not be empty).
- If you want `bellhopcuda`, install [the latest CUDA toolkit](https://developer.nvidia.com/cuda-downloads)
<<<<<<< HEAD
(see below for version information). Otherwise if you do not want `bellhopcuda`,
set the environment variable `BHC_NO_CUDA` (to something like "1") or turn off
the CMake option `BHC_ENABLE_CUDA`.
- Build the project with CMake as usual.
=======
(the earliest supported CUDA version is somewhere between 11.3 and 11.5).
Otherwise if you do not want `bellhopcuda`, set the environment variable
`BHC_NO_CUDA` (to something like "1") or turn off the CMake option
`BHC_ENABLE_CUDA`.
- Build the project with CMake in the usual way for your platform. If you are
not familiar with CMake, there are numerous tutorials online; the process is
not project-specific, besides the option mentioned above.
>>>>>>> ef044cce

### Why do I get errors about `hypot` when building with CUDA?

If you get an error like `error: ‘float cuda::std::__4::hypot(float, float, float)’
conflicts with a previous declaration` or similar, this is a bug in libcu++
which was fixed between libcu++ 1.7.0 (included in CUDA Toolkit 11.6) and
libcu++ 1.8.0. At time of writing, there is no CUDA toolkit download including
the latter, but if you reading this in the future probably CUDA Toolkit 11.7
or 12.x will include the fix. Until then, you have to 
[download libcu++ source manually](https://github.com/NVIDIA/libcudacxx)
and replace `include/cuda` and `include/nv` in your CUDA installation with the
appropriate directories from the Git repo.

### How do I use `bellhopcxxlib` as a library in another project?

- Copy the `[bellhopcuda repo]/include/bhc` directory to an `include` directory
in your other project. Or, if a Git submodule, add the `[bellhopcuda repo]/include`
directory to your include paths.
- `#include <bhc/bhc.hpp>`. Follow the instructions in that file for API use.
- Link to `bellhopcxxlib.dll` / `libbellhopcxxlib.so`.

### How do I report bugs?

If the bug is regarding results being wrong (or different from `BELLHOP`),
please check and report to us whether the behavior is the same in [our version
of `BELLHOP` with improved numerical stability and robustness](https://github.com/A-New-BellHope/bellhop).
Also, please provide an environment file which traces only the ray whose results
are incorrect (if applicable); if this is impossible, due to the bug
disappearing when a different set of rays are traced, let us know of this.

Submit a bug report on the [GitHub issues page](https://github.com/A-New-BellHope/bellhopcuda/issues).

# Results

This section was last updated 5/2022; things may have changed since then.

## Accuracy

`bellhopcxx` / `bellhopcuda` includes a semi-automated test system. Tests can be
run automatically for all four run types (ray, transmission loss, eigenrays,
arrivals), and all results types are automatically checked, though the
capabilities of the automatic checkers vary for each type. The automatic
checkers check results based on absolute error, relative error, and ULPs, but
they don't use any contextual information. So for example a receiver being off
by 3\% at a level of 1e-7 is considered the same error whether the peak of the
field is 1e-7 around this receiver (this is a big deal), or the peak of the
field is 1e-2 hundreds of kilometers away (this is negligible).

The version of `BELLHOP` used when generating reference outputs to compare
results to should be
[our modified version of BELLHOP](https://github.com/A-New-BellHope/bellhop).
Many results of the original `BELLHOP` cannot be reproduced, in some cases not
even by `BELLHOP` itself; for more details, see the discussion on that repo.

Note that rays and eigenrays are generated in a random order due to thread
scheduling by `bellhopcxx` in multithreading mode and by `bellhopcuda`. Thus,
results comparison is sometimes only made to `bellhopcxx -1` (single-threaded
mode). However, note that the path of each ray considered independently does not
differ significantly between C++ and CUDA, as they are generated by the same
code. The only slight differences which may appear are due to floating-point
differences, e.g. CUDA merging floating-point multiplies and adds into fused
multiply-adds whenever possible.

#### Rays

The files `ray_tests_pass` and `ray_tests_fail` represent tests in which *both*
programs succeed or fail, respectively. That is, the latter are environment
files with formatting mistakes or other issues. Some of these environment files
may have been intended for other Acoustics Toolbox programs (not `BELLHOP`).

All the ray files produced in `ray_tests_pass` match, except for `MunkB_ray_rot`
which has one extra infinitesimal step on one ray in `BELLHOP` and a handful of
steps with around 0.0001% - 0.01% error.

#### Transmission Loss

`bellhopcxx` / `bellhopcuda` matches the results of `BELLHOP` on the 45 test
cases in `tl_match`, and fails to match on the three test cases in `tl_nomatch`.
In each of the latter cases, errors are restricted to one ray or one receiver,
and occur because of slight floating-point differences.

`aetB_TL` and `aetB` in `tl_long` produce results which have substantial errors,
but they take so long to run (about 41 minutes in `BELLHOP`) that they have not
been debugged yet.

#### Eigenrays

`bellhopcxx` / `bellhopcuda` matches the results of `BELLHOP` for the single
eigenrays test case provided by `BELLHOP`.

#### Arrivals

`bellhopcxx` / `bellhopcuda` matches the results of `BELLHOP` on the 6 test
cases in `arrivals_match` and fails to match on `sduct_bbB` in
`arrivals_nomatch`. In the latter, the problems are mild, affecting 19 out of
about 150,000 arrivals.

## Speed

`bellhopcxx` performance in multithreaded mode roughly scales with the number of
logical CPU cores. This is dependent on the problem size as well as other
bottlenecks such as file I/O for runs producing large output data files.

`bellhopcuda` performance for very large problem sizes does often outpace
`bellhopcxx` multithreaded. However, for most `BELLHOP` test files,
`bellhopcuda` is substantially slower than `bellhopcxx` multithreaded. This is
primarily for two reasons:
1. `bellhopcuda` has been tested on consumer ("gaming") GPUs only (e.g. NVIDIA
GeForce RTX 3080). These GPUs only include vestigial double-precision floating-
point support, at 1/64th the throughput compared to single-precision. Most of
`BELLHOP` and consequently `bellhopcxx` / `bellhopcuda` uses double-precision
(see below).
2. The codebase parallelizes over rays, the same for multithreaded C++ as for
CUDA. Unless there are many more rays than CUDA cores (at least several tens of
thousands for a high-end RTX GPU), the GPU will not be fully utilized.
Dedicated GPU-only code could be written with multiple threads contributing to
the same ray, e.g. by checking it against multiple receivers in parallel, which
could improve the performance.

`bellhopcxx` / `bellhopcuda` includes the `USE_FLOAT` option in CMake, which
forces the entire project to use single-precision (32-bit) floats.
This generally works but is not robust; for example, in a ray run, 99% of the
rays might follow the same trajectories as in the double version, just being off
by an infinitesimal amount; but 1% of the rays might diverge from their double
versions due to initially small numerical differences being amplified.

# Miscellaneous

## Comments
Unattributed comments in all translated code are copied directly from the
original `BELLHOP` and/or Acoustics Toolbox code, mostly by Michael B. Porter.
Unattributed comments in new code are by the Jules Jaffe team, mostly Louis
Pisha. It should usually be easy to distinguish the comment author from the
style.

## Code style
Code style (things like where newlines and if statements are) is kept as close
as possible to the original Fortran code, for ease of comparing the source
files.<|MERGE_RESOLUTION|>--- conflicted
+++ resolved
@@ -77,20 +77,12 @@
 
 - Make sure you got the Git submodules (the `glm` folder should not be empty).
 - If you want `bellhopcuda`, install [the latest CUDA toolkit](https://developer.nvidia.com/cuda-downloads)
-<<<<<<< HEAD
 (see below for version information). Otherwise if you do not want `bellhopcuda`,
 set the environment variable `BHC_NO_CUDA` (to something like "1") or turn off
 the CMake option `BHC_ENABLE_CUDA`.
-- Build the project with CMake as usual.
-=======
-(the earliest supported CUDA version is somewhere between 11.3 and 11.5).
-Otherwise if you do not want `bellhopcuda`, set the environment variable
-`BHC_NO_CUDA` (to something like "1") or turn off the CMake option
-`BHC_ENABLE_CUDA`.
 - Build the project with CMake in the usual way for your platform. If you are
 not familiar with CMake, there are numerous tutorials online; the process is
 not project-specific, besides the option mentioned above.
->>>>>>> ef044cce
 
 ### Why do I get errors about `hypot` when building with CUDA?
 
@@ -98,8 +90,8 @@
 conflicts with a previous declaration` or similar, this is a bug in libcu++
 which was fixed between libcu++ 1.7.0 (included in CUDA Toolkit 11.6) and
 libcu++ 1.8.0. At time of writing, there is no CUDA toolkit download including
-the latter, but if you reading this in the future probably CUDA Toolkit 11.7
-or 12.x will include the fix. Until then, you have to 
+the latter, but if you are reading this in the future probably CUDA Toolkit
+11.7 or 12.x will include the fix. Until then, you have to 
 [download libcu++ source manually](https://github.com/NVIDIA/libcudacxx)
 and replace `include/cuda` and `include/nv` in your CUDA installation with the
 appropriate directories from the Git repo.
