--- conflicted
+++ resolved
@@ -47,32 +47,9 @@
  */
 HOST_DEVICE inline void CopyHSInfo(HSInfo &b, const HSInfo &a)
 {
-<<<<<<< HEAD
     b.cP  = a.cP;
     b.cS  = a.cS;
     b.rho = a.rho;
-=======
-    // LP: bdinfo->Top.x is checked for being monotonic at load time, so we can
-    // linearly search out from the last position, usually only have to move
-    // by 1
-    int32_t n = bdinfo->NATIPts;
-    IsegTop = bhc::max(IsegTop, 0);
-    IsegTop = bhc::min(IsegTop, n-2);
-    if(t >= FL(0.0)){
-        while(IsegTop >= 0 && bdinfo->Top[IsegTop].x.x > r) --IsegTop;
-        while(IsegTop >= 0 && IsegTop < n-1 && bdinfo->Top[IsegTop+1].x.x <= r) ++IsegTop;
-    }else{
-        while(IsegTop >= 0 && IsegTop < n-1 && bdinfo->Top[IsegTop+1].x.x < r) ++IsegTop;
-        while(IsegTop >= 0 && bdinfo->Top[IsegTop].x.x >= r) --IsegTop;
-    }
-    if(IsegTop < 0 || IsegTop >= n-1){
-        // IsegTop MUST LIE IN [0, NATIPts-2]
-        GlobalLog("Error: GetTopSeg: Top altimetry undefined above the ray, r=%g\n", r);
-        bail();
-    }
-    rTopSeg.x = bdinfo->Top[IsegTop].x.x;
-    rTopSeg.y = bdinfo->Top[IsegTop+1].x.x;
->>>>>>> 599d2645
 }
 
 /**
@@ -137,7 +114,7 @@
         if(bds.Iseg.y == ny-1 && bdinfotb->bd[ny-1     ].x.y == x.y) bds.Iseg.y = ny-2;
         
         if(bds.Iseg.x < 0 || bds.Iseg.x >= nx-1 || bds.Iseg.y < 0 || bds.Iseg.y >= ny-1){
-            printf("Warning: Get%s the ray, x=(%g,%g)\n",
+            GlobalLog("Warning: Get%s the ray, x=(%g,%g)\n",
                 isTop ? "TopSeg3D: Top altimetry undefined above" : 
                 "BotSeg3D: Bottom bathymetry undefined below", x.x, x.y);
             bds.Iseg.x = bhc::min(bhc::max(bds.Iseg.x, 0), nx-2);
@@ -153,8 +130,8 @@
         bds.x = bdinfotb->bd[bds.Iseg.x*ny+bds.Iseg.y].x;
         bds.xmid = (bds.x + bdinfotb->bd[(bds.Iseg.x+1)*ny+(bds.Iseg.y+1)].x) * RL(0.5);
         
-        // printf("Iseg%s %d %d\n", isTop ? "Top" : "Bot", bds.Iseg.x+1, bds.Iseg.y+1);
-        // printf("Bdryx %g,%g,%g x %g,%g,%g\n", bds.x.x, bds.x.y, bds.x.z, x.x, x.y, x.z);
+        // GlobalLog("Iseg%s %d %d\n", isTop ? "Top" : "Bot", bds.Iseg.x+1, bds.Iseg.y+1);
+        // GlobalLog("Bdryx %g,%g,%g x %g,%g,%g\n", bds.x.x, bds.x.y, bds.x.z, x.x, x.y, x.z);
         
         // identify the normal based on the active triangle of a pair
         // normal of triangle side pointing up and to the left
@@ -162,7 +139,7 @@
         tri_n /= glm::length(tri_n);
         vec2 temp = vec2(x.x, x.y) - vec2(bds.xmid.x, bds.xmid.y);
         real over_diag_amount = glm::dot(temp, tri_n);
-        // printf("temp %g,%g | tri_n %g,%g | over_diag_amount %g\n",
+        // GlobalLog("temp %g,%g | tri_n %g,%g | over_diag_amount %g\n",
         //     temp.x, temp.y, tri_n.x, tri_n.y, over_diag_amount);
         if(STD::abs(over_diag_amount) > TRIDIAG_THRESH){
             bds.tridiag_pos = over_diag_amount >= RL(0.0);
@@ -177,12 +154,11 @@
         
         // if the depth is bad (a NaN) then error out
         if(!STD::isfinite(bds.x.z) || !bhc::isfinite(bds.n)){
-            printf("Error: Boundary segment contains NaN!\n");
+            GlobalLog("Error: Boundary segment contains NaN!\n");
             bail();
         }
         
     }else{
-<<<<<<< HEAD
         // LP: Moved from RayUpdate (TraceRay2D)
         if(!isInit &&
            !(    x.x < bds.lSeg.min || (x.x == bds.lSeg.min && t.x <  FL(0.0))
@@ -204,7 +180,7 @@
         }
         if(bds.Iseg < 0 || bds.Iseg >= n-1){
             // Iseg MUST LIE IN [0, NPts-2]
-            printf("Error: Get%s the ray, r=%g\n",
+            GlobalLog("Error: Get%s the ray, r=%g\n",
                 isTop ? "TopSeg: Top altimetry undefined above" : 
                 "BotSeg: Bottom bathymetry undefined below", x.x);
             bail();
@@ -223,15 +199,6 @@
             // grab the geoacoustic info for the new segment
             CopyHSInfo(Bdry.hs, bdinfotb->bd[bds.Iseg].hs);
         }
-=======
-        while(IsegBot >= 0 && IsegBot < n-1 && bdinfo->Bot[IsegBot+1].x.x < r) ++IsegBot;
-        while(IsegBot >= 0 && bdinfo->Bot[IsegBot].x.x >= r) --IsegBot;
-    }
-    if(IsegBot < 0 || IsegBot >= n-1){
-        // IsegBot MUST LIE IN [0, NBTYPts-2]
-        GlobalLog("Error: GetBotSeg: Bottom bathymetry undefined below the source, r=%g\n", r);
-        bail();
->>>>>>> 599d2645
     }
 }
 
@@ -248,37 +215,7 @@
     typename TmplInt12<O3D>::type NPts = bd->NPts;
     vec3 tvec;
     
-<<<<<<< HEAD
     if constexpr(O3D){
-=======
-    if(!isTop){
-        NPts = bdryInfo->NBTYPts;
-        CurvilinearFlag = bdryInfo->btyType[0];
-    }else{
-        NPts = bdryInfo->NATIPts;
-        CurvilinearFlag = bdryInfo->atiType[0];
-    }
-    
-    // extend the bathymetry to +/- infinity in a piecewise constant fashion
-
-    Bdry[0     ].x[0] = -BdryInfinity;
-    Bdry[0     ].x[1] = Bdry[1     ].x[1];
-    Bdry[0     ].hs   = Bdry[1     ].hs;
-    Bdry[NPts-1].x[0] =  BdryInfinity;
-    Bdry[NPts-1].x[1] = Bdry[NPts-2].x[1];
-    Bdry[NPts-1].hs   = Bdry[NPts-2].hs;
-    
-    // compute tangent and outward-pointing normal to each bottom segment
-    // tBdry[0][:] = xBdry[0][1:NPts-1] - xBdry[0][0:NPts-2]
-    // tBdry[1][:] = xBdry[1][1:NPts-1] - xBdry[1][0:NPts-2]
-    // above caused compiler problems
-    // LP: C++ obviously does not have vector slicing, but you get the idea.
-    
-    for(int32_t ii=0; ii<NPts-1; ++ii){
-        Bdry[ii].t  = Bdry[ii+1].x - Bdry[ii].x;
-        Bdry[ii].Dx = Bdry[ii].t[1] / Bdry[ii].t[0]; // first derivative
-        // GlobalLog("Dx, t %g %g %g\n", Bdry[ii].Dx, Bdry[ii].x, (FL(1.0) / (Bdry[ii].x[1] / FL(500.0)));
->>>>>>> 599d2645
         
         // normals on triangle faces
         for(int32_t ix=0; ix<NPts.x - 1; ++ix){
@@ -375,22 +312,10 @@
         // LP: C++ obviously does not have vector slicing, but you get the idea.
         
         for(int32_t ii=0; ii<NPts-1; ++ii){
-<<<<<<< HEAD
             bd->bd[ii].t  = bd->bd[ii+1].x  - bd->bd[ii].x;
             bd->bd[ii].Dx = bd->bd[ii].t[1] / bd->bd[ii].t[0]; // first derivative
-            // std::cout << "Dx, t " << bd->bd[ii].Dx << " " << bd->bd[ii].x << " " 
-            // << (FL(1.0) / (bd->bd[ii].x[1] / FL(500.0)) << "\n";
-=======
-            Bdry[ii].kappa = (phi[ii+1] - phi[ii]) / Bdry[ii].Len; // this is curvature = dphi/ds
-            Bdry[ii].Dxx   = (Bdry[ii+1].Dx - Bdry[ii].Dx) / // second derivative
-                             (Bdry[ii+1].x[0] - Bdry[ii].x[0]); 
-            Bdry[ii].Dss   = Bdry[ii].Dxx * CUBE(Bdry[ii].t[0]); // derivative in direction of tangent
-            // GlobalLog("kappa, Dss, Dxx %g %g %g %g %g %g %g\n", Bdry[ii].kappa, Bdry[ii].Dss, Bdry[ii].Dxx,
-            //    FL(1.0) / ((FL(8.0) / SQ(FL(1000.0))) * CUBE(STD::abs(Bdry[ii].x[1]))),
-            //    Bdry[ii].x[1],
-            //    FL(-1.0) / (FL(4.0) * CUBE(Bdry[ii].x[1]) / FL(1000000.0)),
-            //    Bdry[ii].x[1]);
->>>>>>> 599d2645
+            // GlobalLog("Dx, t %g %g %g\n", bd->bd[ii].Dx, bd->bd[ii].x,
+            //     (FL(1.0) / (bd->bd[ii].x[1] / FL(500.0)));
             
             // normalize the tangent vector
             bd->bd[ii].Len = glm::length(bd->bd[ii].t);
@@ -401,7 +326,6 @@
         }
         
     }
-<<<<<<< HEAD
     
     if(bd->type[0] == 'C'){
         // curvilinear option
@@ -460,36 +384,6 @@
             }
             
         }else{
-=======
-}
-
-inline void ReadATI(std::string FileRoot, char TopATI, real DepthT,
-    PrintFileEmu &PRTFile, BdryInfo *bdinfo)
-{
-    switch(TopATI){
-    case '~':
-    case '*':{
-        PRTFile << "__________________________________________________________________________\n\n";
-        PRTFile << "Using top-altimetry file\n";
-        
-        LDIFile ATIFile(FileRoot + ".ati");
-        if(!ATIFile.Good()){
-            PRTFile << "ATIFile = " << FileRoot << ".ati\n";
-            GlobalLog("ReadATI: Unable to open altimetry file\n");
-            std::abort();
-        }
-        
-        LIST(ATIFile); ATIFile.Read(bdinfo->atiType, 2);
-        switch(bdinfo->atiType[0]){
-        case 'C':
-            PRTFile << "Curvilinear Interpolation\n"; break;
-        case 'L':
-            PRTFile << "Piecewise linear interpolation\n"; break;
-        default:
-            GlobalLog("ReadATI: Unknown option for selecting altimetry interpolation\n");
-            std::abort();
-        }
->>>>>>> 599d2645
         
             // compute tangent and normal at node by averaging normals on adjacent segments
             // averaging two centered differences is equivalent to forming a single centered difference of two steps ...
@@ -522,11 +416,11 @@
                 bd->bd[ii].Dxx   = (bd->bd[ii+1].Dx - bd->bd[ii].Dx) / // second derivative
                                  (bd->bd[ii+1].x[0] - bd->bd[ii].x[0]); 
                 bd->bd[ii].Dss   = bd->bd[ii].Dxx * CUBE(bd->bd[ii].t[0]); // derivative in direction of tangent
-                //std::cout << "kappa, Dss, Dxx " << bd->bd[ii].kappa << " " << bd->bd[ii].Dss << " " << bd->bd[ii].Dxx
-                //    << " " << FL(1.0) / ((FL(8.0) / SQ(FL(1000.0))) * CUBE(STD::abs(bd->bd[ii].x[1])))
-                //    << " " << bd->bd[ii].x[1] << " "
-                //    << FL(-1.0) / (FL(4.0) * CUBE(bd->bd[ii].x[1]) / FL(1000000.0))
-                //    << " " << bd->bd[ii].x[1] << "\n";
+                // GlobalLog("kappa, Dss, Dxx %g %g %g %g %g %g %g\n", bd->bd[ii].kappa, bd->bd[ii].Dss, bd->bd[ii].Dxx,
+                //    FL(1.0) / ((FL(8.0) / SQ(FL(1000.0))) * CUBE(STD::abs(bd->bd[ii].x[1]))),
+                //    bd->bd[ii].x[1],
+                //    FL(-1.0) / (FL(4.0) * CUBE(bd->bd[ii].x[1]) / FL(1000000.0)),
+                //    bd->bd[ii].x[1]);
                 
                 bd->bd[ii].kappa = bd->bd[ii].Dss; // over-ride kappa !!!!!
             }
@@ -547,41 +441,10 @@
                     bd->bd[ix*NPts.y+iy].kappa_xy = RL(0.0);
                     bd->bd[ix*NPts.y+iy].kappa_yy = RL(0.0);
                 }
-<<<<<<< HEAD
-=======
-                break;
-            default:
-                GlobalLog("ReadATI: Unknown option for selecting altimetry option\n");
-                std::abort();
-            }
-            
-            if(bdinfo->Top[ii].x[1] < DepthT){
-                GlobalLog("BELLHOP:ReadATI: Altimetry rises above highest point in the sound speed profile\n");
-                std::abort();
->>>>>>> 599d2645
             }
         }else{
             for(int32_t i=0; i<NPts; ++i) bd->bd[i].kappa = FL(0.0);
         }
-<<<<<<< HEAD
-=======
-        
-        // Convert ranges in km to m
-        for(int32_t i=0; i<bdinfo->NATIPts; ++i) bdinfo->Top[i].x[0] *= FL(1000.0);
-        
-        }break;
-    default:
-        checkallocate(bdinfo->Top, 2);
-        bdinfo->Top[0].x = vec2(-STD::sqrt(REAL_MAX) / FL(1.0e5), DepthT);
-        bdinfo->Top[1].x = vec2( STD::sqrt(REAL_MAX) / FL(1.0e5), DepthT);
-    }
-    
-    ComputeBdryTangentNormal(bdinfo->Top, true, bdinfo);
-    
-    if(!monotonic(&bdinfo->Top[0].x.x, bdinfo->NATIPts, sizeof(BdryPtFull)/sizeof(real), 0)){
-        GlobalLog("BELLHOP:ReadATI: Altimetry ranges are not monotonically increasing\n");
-        std::abort();
->>>>>>> 599d2645
     }
 }
 
@@ -599,41 +462,17 @@
     switch(BdryDefMode){
     case '~':
     case '*':{
-<<<<<<< HEAD
         if constexpr(O3D){
             PRTFile << "*********************************\n";
         }else{
             PRTFile << "__________________________________________________________________________\n\n";
-=======
-        PRTFile << "__________________________________________________________________________\n\n";
-        PRTFile << "Using bottom-bathymetry file\n";
-        
-        LDIFile BTYFile(FileRoot + ".bty");
-        if(!BTYFile.Good()){
-            PRTFile << "BTYFile = " << FileRoot << ".bty\n";
-            GlobalLog("ReadATI: Unable to open bathymetry file\n");
-            std::abort();
->>>>>>> 599d2645
         }
         PRTFile << "Using " << s_topbottom << "-" << s_altimetrybathymetry << " file\n";
         
-<<<<<<< HEAD
         LDIFile BDRYFile(FileRoot + "." + s_atibty);
         if(!BDRYFile.Good()){
             PRTFile << s_ATIBTY << "File = " << FileRoot << "." << s_atibty << "\n";
-            std::cout << "Read" << s_ATIBTY << ": Unable to open " 
-                << s_altimetrybathymetry << " file\n";
-=======
-        LIST(BTYFile); BTYFile.Read(bdinfo->btyType, 2);
-        
-        switch(bdinfo->btyType[0]){
-        case 'C':
-            PRTFile << "Curvilinear Interpolation\n"; break;
-        case 'L':
-            PRTFile << "Piecewise linear interpolation\n"; break;
-        default:
-            GlobalLog("ReadBTY: Unknown option for selecting bathymetry interpolation\n");
->>>>>>> 599d2645
+            GlobalLog("Read%s: Unable to open %s file\n", s_ATIBTY, s_altimetrybathymetry);
             std::abort();
         }
         
@@ -662,12 +501,8 @@
             }
             break;
         default:
-<<<<<<< HEAD
-            std::cout << "Read" << s_ATIBTY << ": Unknown option for selecting " 
-                << s_altimetrybathymetry << " interpolation\n";
-=======
-            GlobalLog("ReadBTY: Unknown option for selecting bathymetry interpolation\n");
->>>>>>> 599d2645
+            GlobalLog("Read%s: Unknown option for selecting %s interpolation\n",
+                s_ATIBTY, s_altimetrybathymetry);
             std::abort();
         }
         
@@ -686,8 +521,8 @@
             SubTab(Globalx, bdinfotb->NPts.x);
             EchoVector(Globalx, bdinfotb->NPts.x, PRTFile, Bdry_Number_to_Echo);
             if(!monotonic(Globalx, bdinfotb->NPts.x)){
-                std::cout << "BELLHOP:Read" << s_ATIBTY << ": " << s_AltimetryBathymetry 
-                    << " X values are not monotonically increasing\n";
+                GlobalLog("BELLHOP:Read%s: %s X values are not monotonically increasing\n",
+                    s_ATIBTY, s_AltimetryBathymetry);
                 std::abort();
             }
             
@@ -702,8 +537,8 @@
             SubTab(Globaly, bdinfotb->NPts.y);
             EchoVector(Globaly, bdinfotb->NPts.y, PRTFile, Bdry_Number_to_Echo);
             if(!monotonic(Globaly, bdinfotb->NPts.y)){
-                std::cout << "BELLHOP:Read" << s_ATIBTY << ": " << s_AltimetryBathymetry 
-                    << " Y values are not monotonically increasing\n";
+                GlobalLog("BELLHOP:Read%s: %s Y values are not monotonically increasing\n",
+                    s_ATIBTY, s_AltimetryBathymetry);
                 std::abort();
             }
             
@@ -748,14 +583,13 @@
                 if(!isTop){
                     PRTFile << "Short format (" << s_altimetrybathymetry << " only)\n";
                 }
-<<<<<<< HEAD
                 PRTFile << "\n Range (km)  Depth (m)\n";
             }else if(bdinfotb->type[1] == 'L'){
                 PRTFile << "Long format (" << s_altimetrybathymetry << " and geoacoustics)\n";
                 PRTFile << "Range (km)  Depth (m)  alphaR (m/s)  betaR  rho (g/cm^3)  alphaI     betaI\n";
             }else{
-                std::cout << "Read" << s_ATIBTY << ": Unknown option for selecting " 
-                    << s_altimetrybathymetry << " option\n";
+                GlobalLog("Read%s: Unknown option for selecting %s option\n",
+                    s_ATIBTY, s_altimetrybathymetry);
                 std::abort();
             }
             
@@ -788,15 +622,15 @@
                     }
                     break;
                 default:
-                    std::cout << "Read" << s_ATIBTY << ": Unknown option for selecting " 
-                        << s_altimetrybathymetry << " option\n";
+                    GlobalLog("Read%s: Unknown option for selecting %s option\n",
+                        s_ATIBTY, s_altimetrybathymetry);
                     std::abort();
                 }
                 
                 real sidemult = (isTop ? RL(1.0) : RL(-1.0));
                 if(sidemult * bdinfotb->bd[ii].x[1] < sidemult * BdryDepth){
-                    std::cout << "BELLHOP:Read" << s_ATIBTY << ": " << s_AltimetryBathymetry 
-                        << " " << s_risesdrops << " point in the sound speed profile\n";
+                    GlobalLog("BELLHOP:Read%s: %s %s point in the sound speed profile\n",
+                        s_ATIBTY, s_AltimetryBathymetry, s_risesdrops);
                     std::abort();
                 }
             }
@@ -815,18 +649,8 @@
             for(int32_t i=1; i<bdinfotb->NPts-1; ++i) bdinfotb->bd[i].x[0] *= FL(1000.0);
             
             if(!monotonic(&bdinfotb->bd[0].x.x, bdinfotb->NPts, sizeof(BdryPtFull<false>)/sizeof(real), 0)){
-                std::cout << "BELLHOP:Read" << s_ATIBTY << ": " << s_AltimetryBathymetry 
-                    << " ranges are not monotonically increasing\n";
-=======
-                break;
-            default:
-                GlobalLog("ReadBTY: Unknown option for selecting bathymetry option\n");
-                std::abort();
-            }
-            
-            if(bdinfo->Bot[ii].x[1] > DepthB){
-                GlobalLog("BELLHOP:ReadBTY: Bathymetry drops below lowest point in the sound speed profile\n");
->>>>>>> 599d2645
+                GlobalLog("BELLHOP:Read%s: %s ranges are not monotonically increasing\n",
+                    s_ATIBTY, s_AltimetryBathymetry);
                 std::abort();
             }
             
@@ -861,7 +685,6 @@
     
     ComputeBdryTangentNormal(bdinfotb, isTop);
     
-<<<<<<< HEAD
     if constexpr(!O3D){
         // convert range-dependent geoacoustic parameters from user to program units
         // LP: Moved from setup.
@@ -881,11 +704,6 @@
         IGNORE_UNUSED(freq);
         IGNORE_UNUSED(fT);
         IGNORE_UNUSED(atten);
-=======
-    if(!monotonic(&bdinfo->Bot[0].x.x, bdinfo->NBTYPts, sizeof(BdryPtFull)/sizeof(real), 0)){
-        GlobalLog("BELLHOP:ReadBTY: Bathymetry ranges are not monotonically increasing\n");
-        std::abort();
->>>>>>> 599d2645
     }
 }
 
