/*
bellhopcxx / bellhopcuda - C++/CUDA port of BELLHOP underwater acoustics simulator
Copyright (C) 2021-2022 The Regents of the University of California
c/o Jules Jaffe team at SIO / UCSD, jjaffe@ucsd.edu
Based on BELLHOP, which is Copyright (C) 1983-2020 Michael B. Porter

This program is free software: you can redistribute it and/or modify it under
the terms of the GNU General Public License as published by the Free Software
Foundation, either version 3 of the License, or (at your option) any later
version.

This program is distributed in the hope that it will be useful, but WITHOUT ANY
WARRANTY; without even the implied warranty of MERCHANTABILITY or FITNESS FOR A
PARTICULAR PURPOSE. See the GNU General Public License for more details.

You should have received a copy of the GNU General Public License along with
this program. If not, see <https://www.gnu.org/licenses/>.
*/
#pragma once
#include "common.hpp"
#include "trace.hpp"
#include "ssp.hpp"
#include "influence.hpp"

namespace bhc {

/**
 * for a TL calculation, allocate space for the pressure matrix
 */
inline void InitTLMode(cpxf *&uAllSources, Position *Pos)
{
    size_t n = (size_t)Pos->NSz * (size_t)Pos->NSx * (size_t)Pos->NSy *
        (size_t)Pos->Ntheta * (size_t)Pos->NRz_per_range * (size_t)Pos->NRr;
    checkallocate(uAllSources, n);
    memset(uAllSources, 0, n * sizeof(cpxf));
    
    for(int32_t i=0; i<Pos->Ntheta; ++i){
        real theta = DegRad * Pos->theta[i];
        Pos->t_rcvr[i] = vec2(STD::cos(theta), STD::sin(theta));
    }
}

template<bool O3D, bool R3D> void FinalizeTLMode(
    std::string FileRoot, const bhcParams<O3D, R3D> &params, bhcOutputs<O3D, R3D> &outputs);
extern template void FinalizeTLMode<false, false>(
    std::string FileRoot, const bhcParams<false, false> &params, bhcOutputs<false, false> &outputs);
extern template void FinalizeTLMode<true, false>(
    std::string FileRoot, const bhcParams<true, false> &params, bhcOutputs<true, false> &outputs);
extern template void FinalizeTLMode<true, true>(
    std::string FileRoot, const bhcParams<true, true> &params, bhcOutputs<true, true> &outputs);

/**
 * Main ray tracing function for TL, eigen, and arrivals runs.
 */
template<bool O3D, bool R3D> HOST_DEVICE inline void MainFieldModes(
    RayInitInfo &rinit, cpxf *uAllSources,
    const BdryType *ConstBdry, const BdryInfo<O3D> *bdinfo, const ReflectionInfo *refl,
    const SSPStructure *ssp, const Position *Pos, const AnglesStructure *Angles,
    const FreqInfo *freqinfo, const BeamStructure *Beam, const BeamInfo *beaminfo,
    EigenInfo *eigen, const ArrInfo *arrinfo)
{
    real DistBegTop, DistEndTop, DistBegBot, DistEndBot;
    SSPSegState iSeg;
    VEC23<O3D> xs, gradc;
    BdryState<O3D> bds;
    BdryType Bdry;
    Origin<O3D, R3D> org;
    
    rayPt<R3D> point0, point1, point2;
    InfluenceRayInfo<R3D> inflray;
    
    if(!RayInit<O3D, R3D>(rinit, xs, point0, gradc, DistBegTop, DistBegBot,
        org, iSeg, bds, Bdry, ConstBdry, bdinfo, ssp, Pos, Angles, freqinfo, Beam, beaminfo))
    {
        return;
    }
    
    Init_Influence<O3D, R3D>(inflray, point0, rinit, gradc,
        Pos, org, ssp, iSeg, Angles, freqinfo, Beam);
    
    int32_t iSmallStepCtr = 0;
    int32_t is = 0; // index for a step along the ray
    int32_t Nsteps = 0; // not actually needed in TL mode, debugging only
    
    for(int32_t istep = 0; istep<MaxN-1; ++istep){
<<<<<<< HEAD
        int32_t dStep = RayUpdate<O3D, R3D>(point0, point1, point2,
            DistEndTop, DistEndBot, iSmallStepCtr,
            org, iSeg, bds, Bdry, bdinfo, refl, ssp, freqinfo, Beam);
        if(!Step_Influence<O3D, R3D>(point0, point1, inflray, is, uAllSources, 
            ConstBdry, org, ssp, iSeg, Pos, Beam, eigen, arrinfo)){
            #ifdef STEP_DEBUGGING
            printf("Step_Influence terminated ray\n");
            #endif
=======
        int32_t dStep = RayUpdate(point0, point1, point2, DistEndTop, DistEndBot,
            IsegTop, IsegBot, rTopSeg, rBotSeg, iSmallStepCtr, iSegz, iSegr,
            Bdry, bdinfo, refl, ssp, freqinfo, Beam);
        if(!Step_Influence(point0, point1, inflray, is, u, 
            ConstBdry, ssp, iSegz, iSegr, Pos, Beam, eigen, arrinfo)){
            //GlobalLog("Step_Influence terminated ray\n");
>>>>>>> 599d2645
            break;
        }
        ++is;
        if(dStep == 2){
            if(!Step_Influence<O3D, R3D>(point1, point2, inflray, is, uAllSources, 
                ConstBdry, org, ssp, iSeg, Pos, Beam, eigen, arrinfo)) break;
            point0 = point2;
            ++is;
        }else if(dStep == 1){
            point0 = point1;
        }else{
            GlobalLog("Invalid dStep: %d\n", dStep);
            bail();
        }
        if(RayTerminate<O3D, R3D>(point0, Nsteps, is, xs, iSmallStepCtr,
            DistBegTop, DistBegBot, DistEndTop, DistEndBot, org, bdinfo, Beam)) break;
    }
    
    //GlobalLog("Nsteps %d\n", Nsteps);
}

}<|MERGE_RESOLUTION|>--- conflicted
+++ resolved
@@ -83,23 +83,14 @@
     int32_t Nsteps = 0; // not actually needed in TL mode, debugging only
     
     for(int32_t istep = 0; istep<MaxN-1; ++istep){
-<<<<<<< HEAD
         int32_t dStep = RayUpdate<O3D, R3D>(point0, point1, point2,
             DistEndTop, DistEndBot, iSmallStepCtr,
             org, iSeg, bds, Bdry, bdinfo, refl, ssp, freqinfo, Beam);
         if(!Step_Influence<O3D, R3D>(point0, point1, inflray, is, uAllSources, 
             ConstBdry, org, ssp, iSeg, Pos, Beam, eigen, arrinfo)){
             #ifdef STEP_DEBUGGING
-            printf("Step_Influence terminated ray\n");
+            GlobalLog("Step_Influence terminated ray\n");
             #endif
-=======
-        int32_t dStep = RayUpdate(point0, point1, point2, DistEndTop, DistEndBot,
-            IsegTop, IsegBot, rTopSeg, rBotSeg, iSmallStepCtr, iSegz, iSegr,
-            Bdry, bdinfo, refl, ssp, freqinfo, Beam);
-        if(!Step_Influence(point0, point1, inflray, is, u, 
-            ConstBdry, ssp, iSegz, iSegr, Pos, Beam, eigen, arrinfo)){
-            //GlobalLog("Step_Influence terminated ray\n");
->>>>>>> 599d2645
             break;
         }
         ++is;
