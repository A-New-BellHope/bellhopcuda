--- conflicted
+++ resolved
@@ -242,29 +242,28 @@
             defaultEps = true;
         }else if(IsBeamWidthWKB(Beam)){
             if(R3D){
-                printf("Warning, WKB beams unimplemented in BELLHOP3D\n");
+                GlobalLog("Warning, WKB beams unimplemented in BELLHOP3D\n");
             }else{
                 halfwidth = REAL_MAX;
                 cz = gradc.y;
                 epsilonOpt = (cz == FL(0.0)) ? RL(1e10) :
                     ((-STD::sin(angle) / STD::cos(SQ(angle))) * c * c / cz);
             }
-<<<<<<< HEAD
         }else if(IsBeamWidthCerveny(Beam)){
-            printf("Warning, Cerveny beam *width* (not type) %s\n",
+            GlobalLog("Warning, Cerveny beam *width* (not type) %s\n",
                 R3D ? "buggy in BELLHOP3D" : "not implemented in BELLHOP (2D)");
         }else{
-            printf("Invalid beam width option %c buggily ignored in PickEpsilon\n", Beam->Type[1]);
+            GlobalLog("Invalid beam width option %c buggily ignored in PickEpsilon\n", Beam->Type[1]);
         }
     }else if(IsGeometricInfl(Beam)){
         if constexpr(R3D){
             zeroEps = true;
         }else{
             if(Beam->Type[0] == '^'){
-                printf("Warning, Beam->Type[0] = ^ not properly handled in BELLHOP (2D)\n");
+                GlobalLog("Warning, Beam->Type[0] = ^ not properly handled in BELLHOP (2D)\n");
                 defaultHalfwidth = defaultEps = false;
             }else if(IsGaussianGeomInfl(Beam) && IsRayCenInfl(Beam)){
-                printf(BHC_PROGRAMNAME ": Geo Gaussian beams in ray-cent. coords. not "
+                GlobalLog(BHC_PROGRAMNAME ": Geo Gaussian beams in ray-cent. coords. not "
                     "implemented in BELLHOP (2D)\n");
                 bail();
             }
@@ -273,7 +272,7 @@
         // LP: Supported here in 3D even though not supported in Influence 3D.
         NULLSTATEMENT;
     }else{
-        printf("Invalid Beam->Type[0] %c ignored in PickEpsilon\n", Beam->Type[0]);
+        GlobalLog("Invalid Beam->Type[0] %c ignored in PickEpsilon\n", Beam->Type[0]);
         defaultHalfwidth = defaultEps = false;
     }
     
@@ -284,38 +283,6 @@
             halfwidth  = (Dangle == FL(0.0)) ? FL(0.0) : (FL(2.0) / ((omega / c) * Dangle));
         }
         epsilonOpt = J * FL(0.5) * omega * SQ(halfwidth);
-=======
-            break;
-        default:
-            GlobalLog("Invalid BeamType[1]: %c\n", BeamType1);
-            bail();
-        }
-        break;
-    case 'G':
-    case 'g':
-        //tag = "Geometric hat beams";
-        halfwidth = FL(2.0) / ((omega / c) * Dalpha);
-        epsilonOpt = J * FL(0.5) * omega * SQ(halfwidth);
-        break;
-    case 'B':
-        //tag = "Geometric Gaussian beams";
-        halfwidth = FL(2.0) / ((omega / c) * Dalpha);
-        epsilonOpt = J * FL(0.5) * omega * SQ(halfwidth);
-        break;
-    case 'b':
-        GlobalLog(BHC_PROGRAMNAME ": Geo Gaussian beams in ray-cent. coords. not "
-            "implemented in BELLHOP (and therefore not in " BHC_PROGRAMNAME ")\n");
-        bail();
-        break;
-    case 'S':
-        //tag = "Simple Gaussian beams";
-        halfwidth = FL(2.0) / ((omega / c) * Dalpha);
-        epsilonOpt = J * FL(0.5) * omega * SQ(halfwidth);
-        break;
-    default:
-        GlobalLog("Invalid BeamType[0]: %c\n", BeamType0);
-        bail();
->>>>>>> 599d2645
     }
     
     /*
@@ -582,7 +549,7 @@
     if(IsCervenyInfl(Beam) && IsCartesianInfl(Beam)){
         // LP: For Cerveny cart
         if constexpr(R3D){
-            printf("Run Type 'C' not supported at this time\n");
+            GlobalLog("Run Type 'C' not supported at this time\n");
             bail();
         }else{
             // LP: Partially supported in Nx2D (O3D but not R3D)
@@ -1051,7 +1018,7 @@
                     real m_prime = STD::abs(glm::dot(XYCOMP(x_rcvr) - XYCOMP(x_ray), n_ray_theta));
                     // LP: Commented out in Gaussian
                     if(!isGaussian && m_prime > inflray.BeamWindow * L_diag){
-                        // printf("Skip theta b/c m_prime %g > L_diag %g\n", m_prime, L_diag);
+                        // GlobalLog("Skip theta b/c m_prime %g > L_diag %g\n", m_prime, L_diag);
                         continue;
                     }
                     
@@ -1063,7 +1030,7 @@
                     // vector to rcvr dotted into vector to ray point
                     real s = glm::dot(XYCOMP(x_rcvr) - XYCOMP(inflray.xs), XYCOMP(x_ray) - XYCOMP(inflray.xs));
                     if(s < RL(0.0)){
-                        // printf("Skip theta b/c s\n");
+                        // GlobalLog("Skip theta b/c s\n");
                         continue;
                     }
                     
@@ -1072,7 +1039,7 @@
                     real n_ray_z = rayt.x * e_theta.y - rayt.y * e_theta.x; // normal to the ray in the vertical receiver plane
                     
                     if(STD::abs(n_ray_z) < RL(1e-9)){
-                        // printf("Skip theta b/c L_z divide by zero %g\n", n_ray_z);
+                        // GlobalLog("Skip theta b/c L_z divide by zero %g\n", n_ray_z);
                         continue; // avoid divide by zero
                     }
                     real L_z = inflray.BeamWindow * L_diag / STD::abs(n_ray_z);
@@ -1080,12 +1047,11 @@
                     zmin = bhc::min(point0.x.z, point1.x.z) - L_z; // min depth of ray segment
                     zmax = bhc::max(point0.x.z, point1.x.z) + L_z; // max depth of ray segment
                     
-                    // printf("step ir itheta m_prime L_diag %d %d %d %g %g\n", is, inflray.ir, itheta, m_prime, L_diag);
+                    // GlobalLog("step ir itheta m_prime L_diag %d %d %d %g %g\n", is, inflray.ir, itheta, m_prime, L_diag);
                 }else{
                     IGNORE_UNUSED(itheta);
                     x_rcvr.x = Pos->Rr[inflray.ir];
                 }
-<<<<<<< HEAD
             
                 for(int32_t iz=0; iz<Pos->NRz_per_range; ++iz){
                     int32_t tempiz = iz;
@@ -1112,16 +1078,6 @@
                         qInterp[1][0] *= inflray.rcp_q0;
                         qInterp[0][1] *= inflray.rcp_qhat0;
                         qInterp[1][1] *= inflray.rcp_qhat0;
-=======
-                
-                if(n < beamWCompare){ // Within beam window?
-                    delay = point0.tau + s * dtauds; // interpolated delay
-                    if(STD::abs(q) == RL(0.0)){
-                        vec2 dx = x_rcvr - x_ray;
-                        GlobalLog("Divide by q=zero, point0.q.x %f, s %f, dqds %f, iz %d, ir %d, is %d, rayt (%f,%f), rlen %f, x_rcvr - x_ray (%f,%f), x_ray (%f,%f)\n",
-                            point0.q.x, s, dqds, iz, inflray.ir, is, rayt.x, rayt.y, rlen, dx.x, dx.y, x_ray.x, x_ray.y);
-                        bail();
->>>>>>> 599d2645
                     }
                     real qFinal = QScalar(qInterp); // area of parallelogram formed by ray tube
                     
@@ -1243,7 +1199,7 @@
         
         IncPhaseIfCaustic(inflray, q, false);
         
-        // printf("is ir %d %d\n", is, inflray.ir);
+        // GlobalLog("is ir %d %d\n", is, inflray.ir);
         
         for(int32_t iz=0; iz<Pos->NRz_per_range; ++iz){
             real deltaz = Pos->Rz[iz] - x.y; // ray to rcvr distance
@@ -1294,14 +1250,14 @@
     if(IsCervenyInfl(Beam)){
         if constexpr(R3D){
             // LP: The Influence3D function is commented out; was obviously implemented at some point.
-            printf(IsCartesianInfl(Beam) ? "Run Type 'C' not supported at this time\n" : "Invalid Run Type\n");
+            GlobalLog(IsCartesianInfl(Beam) ? "Run Type 'C' not supported at this time\n" : "Invalid Run Type\n");
             bail();
             return false;
         }else{
             if(IsCartesianInfl(Beam) && O3D){
                 // LP: In BELLHOP3D, this codepath is fully implemented except
                 // that this error is thrown first.
-                printf("Run Type 'C' not supported at this time\n");
+                GlobalLog("Run Type 'C' not supported at this time\n");
                 bail();
             }
             if(IsRayCenInfl(Beam)){
@@ -1314,7 +1270,7 @@
         }
     }else if(IsSGBInfl(Beam)){
         if constexpr(R3D){
-            printf("Invalid Run Type\n");
+            GlobalLog("Invalid Run Type\n");
             bail();
             return false;
         }else{
@@ -1327,7 +1283,7 @@
                 point0, point1, inflray, is, uAllSources, Pos, Beam, eigen, arrinfo);
         }else{
             if(!R3D && IsGaussianGeomInfl(Beam)){
-                printf("2D Gaussian RayCen not supported\n");
+                GlobalLog("2D Gaussian RayCen not supported\n");
                 bail();
                 return false;
             }
@@ -1335,12 +1291,12 @@
             return Step_InfluenceGeoHatOrGaussianRayCen<O3D, R3D>(
                 point0, point1, inflray, is, uAllSources, Pos, Beam, eigen, arrinfo);
             */
-            printf("TODO RayCen not implemented yet\n");
+            GlobalLog("TODO RayCen not implemented yet\n");
             bail();
             return false;
         }
     }else{
-        printf("Invalid Run Type\n");
+        GlobalLog("Invalid Run Type\n");
         bail();
         return false;
     }
