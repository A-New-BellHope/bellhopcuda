/*
bellhopcxx / bellhopcuda - C++/CUDA port of BELLHOP underwater acoustics simulator
Copyright (C) 2021-2022 The Regents of the University of California
c/o Jules Jaffe team at SIO / UCSD, jjaffe@ucsd.edu
Based on BELLHOP, which is Copyright (C) 1983-2020 Michael B. Porter

This program is free software: you can redistribute it and/or modify it under
the terms of the GNU General Public License as published by the Free Software
Foundation, either version 3 of the License, or (at your option) any later
version.

This program is distributed in the hope that it will be useful, but WITHOUT ANY
WARRANTY; without even the implied warranty of MERCHANTABILITY or FITNESS FOR A
PARTICULAR PURPOSE. See the GNU General Public License for more details.

You should have received a copy of the GNU General Public License along with
this program. If not, see <https://www.gnu.org/licenses/>.
*/
#include "eigenrays.hpp"
#include "raymode.hpp"

#include <atomic>
#include <mutex>
#include <thread>
#include <vector>

namespace bhc {

static std::atomic<uint32_t> jobID;
static std::mutex exceptionMutex;
static std::string exceptionStr;

template<bool O3D, bool R3D> void EigenModePostWorker(
    const bhcParams<O3D, R3D> &params, bhcOutputs<O3D, R3D> &outputs)
{
    rayPt<R3D> *localmem = nullptr;
    if(IsRayCopyMode(outputs.rayinfo)) localmem = new rayPt<R3D>[MaxN];
    
    try{
    
    while(true){
        uint32_t job = jobID++;
        if(job >= outputs.eigen->neigen) break;
        if(job >= outputs.eigen->memsize){
            GlobalLog("Had %d eigenrays but only %d fit in memory\n",
                outputs.eigen->neigen, outputs.eigen->memsize);
            break;
        }
        EigenHit *hit = &outputs.eigen->hits[job];
        int32_t Nsteps = hit->is;
<<<<<<< HEAD
        RayInitInfo rinit;
        rinit.isx = hit->isx;
        rinit.isy = hit->isy;
        rinit.isz = hit->isz;
        rinit.ialpha = hit->ialpha;
        rinit.ibeta = hit->ibeta;
        if(!RunRay<O3D, R3D>(outputs.rayinfo, params, localmem, job, rinit, Nsteps)){
            printf("EigenModePostWorker RunRay failed\n");
        }
        if(Nsteps != hit->is + 2 && Nsteps != hit->is + 3){
            printf("Eigenray isxyz (%d,%d,%d) ialpha/beta (%d,%d) "
                "hit rcvr on step %d but on retrace had %d steps\n",
                hit->isx, hit->isy, hit->isz, hit->ialpha, hit->ibeta, hit->is, Nsteps);
=======
        if(!RunRay(outputs.rayinfo, params, localmem, job, hit->isrc, hit->ialpha, Nsteps)){
            GlobalLog("EigenModePostWorker RunRay failed\n");
        }
        if(Nsteps != hit->is + 2 && Nsteps != hit->is + 3){
            GlobalLog("Eigenray isrc %d ialpha %d hit rcvr on step %d but on retrace had %d steps\n",
                hit->isrc, hit->ialpha, hit->is, Nsteps);
>>>>>>> 599d2645
        }
    }
    
    }catch(const std::exception &e){
        std::lock_guard<std::mutex> lock(exceptionMutex);
        exceptionStr += std::string(e.what()) + "\n";
    }
    
    if(IsRayCopyMode(outputs.rayinfo)) delete[] localmem;
}

template void EigenModePostWorker<false, false>(
    const bhcParams<false, false> &params, bhcOutputs<false, false> &outputs);
template void EigenModePostWorker<true, false>(
    const bhcParams<true, false> &params, bhcOutputs<true, false> &outputs);
template void EigenModePostWorker<true, true>(
    const bhcParams<true, true> &params, bhcOutputs<true, true> &outputs);

template<bool O3D, bool R3D> void FinalizeEigenMode(
    const bhcParams<O3D, R3D> &params, bhcOutputs<O3D, R3D> &outputs, 
    std::string FileRoot, bool singlethread)
{
    InitRayMode<O3D, R3D>(outputs.rayinfo, params);
    
    GlobalLog("%d eigenrays\n", (int)outputs.eigen->neigen);
    std::vector<std::thread> threads;
    uint32_t cores = singlethread ? 1u : bhc::max(std::thread::hardware_concurrency(), 1u);
    jobID = 0;
    for(uint32_t i=0; i<cores; ++i) threads.push_back(std::thread(
        EigenModePostWorker<O3D, R3D>,
        std::cref(params), std::ref(outputs)));
    for(uint32_t i=0; i<cores; ++i) threads[i].join();
    
    if(!exceptionStr.empty()) throw std::runtime_error(exceptionStr);
    
    FinalizeRayMode<O3D, R3D>(outputs.rayinfo, FileRoot, params);
}

template void FinalizeEigenMode<false, false>(
    const bhcParams<false, false> &params, bhcOutputs<false, false> &outputs, 
    std::string FileRoot, bool singlethread);
template void FinalizeEigenMode<true, false>(
    const bhcParams<true, false> &params, bhcOutputs<true, false> &outputs, 
    std::string FileRoot, bool singlethread);
template void FinalizeEigenMode<true, true>(
    const bhcParams<true, true> &params, bhcOutputs<true, true> &outputs, 
    std::string FileRoot, bool singlethread);

}<|MERGE_RESOLUTION|>--- conflicted
+++ resolved
@@ -31,7 +31,7 @@
 static std::string exceptionStr;
 
 template<bool O3D, bool R3D> void EigenModePostWorker(
-    const bhcParams<O3D, R3D> &params, bhcOutputs<O3D, R3D> &outputs)
+    bhcParams<O3D, R3D> &params, bhcOutputs<O3D, R3D> &outputs)
 {
     rayPt<R3D> *localmem = nullptr;
     if(IsRayCopyMode(outputs.rayinfo)) localmem = new rayPt<R3D>[MaxN];
@@ -48,7 +48,6 @@
         }
         EigenHit *hit = &outputs.eigen->hits[job];
         int32_t Nsteps = hit->is;
-<<<<<<< HEAD
         RayInitInfo rinit;
         rinit.isx = hit->isx;
         rinit.isy = hit->isy;
@@ -56,20 +55,12 @@
         rinit.ialpha = hit->ialpha;
         rinit.ibeta = hit->ibeta;
         if(!RunRay<O3D, R3D>(outputs.rayinfo, params, localmem, job, rinit, Nsteps)){
-            printf("EigenModePostWorker RunRay failed\n");
-        }
-        if(Nsteps != hit->is + 2 && Nsteps != hit->is + 3){
-            printf("Eigenray isxyz (%d,%d,%d) ialpha/beta (%d,%d) "
-                "hit rcvr on step %d but on retrace had %d steps\n",
-                hit->isx, hit->isy, hit->isz, hit->ialpha, hit->ibeta, hit->is, Nsteps);
-=======
-        if(!RunRay(outputs.rayinfo, params, localmem, job, hit->isrc, hit->ialpha, Nsteps)){
             GlobalLog("EigenModePostWorker RunRay failed\n");
         }
         if(Nsteps != hit->is + 2 && Nsteps != hit->is + 3){
-            GlobalLog("Eigenray isrc %d ialpha %d hit rcvr on step %d but on retrace had %d steps\n",
-                hit->isrc, hit->ialpha, hit->is, Nsteps);
->>>>>>> 599d2645
+            GlobalLog("Eigenray isxyz (%d,%d,%d) ialpha/beta (%d,%d) "
+                "hit rcvr on step %d but on retrace had %d steps\n",
+                hit->isx, hit->isy, hit->isz, hit->ialpha, hit->ibeta, hit->is, Nsteps);
         }
     }
     
@@ -82,14 +73,14 @@
 }
 
 template void EigenModePostWorker<false, false>(
-    const bhcParams<false, false> &params, bhcOutputs<false, false> &outputs);
+    bhcParams<false, false> &params, bhcOutputs<false, false> &outputs);
 template void EigenModePostWorker<true, false>(
-    const bhcParams<true, false> &params, bhcOutputs<true, false> &outputs);
+    bhcParams<true, false> &params, bhcOutputs<true, false> &outputs);
 template void EigenModePostWorker<true, true>(
-    const bhcParams<true, true> &params, bhcOutputs<true, true> &outputs);
+    bhcParams<true, true> &params, bhcOutputs<true, true> &outputs);
 
 template<bool O3D, bool R3D> void FinalizeEigenMode(
-    const bhcParams<O3D, R3D> &params, bhcOutputs<O3D, R3D> &outputs, 
+    bhcParams<O3D, R3D> &params, bhcOutputs<O3D, R3D> &outputs, 
     std::string FileRoot, bool singlethread)
 {
     InitRayMode<O3D, R3D>(outputs.rayinfo, params);
@@ -109,13 +100,13 @@
 }
 
 template void FinalizeEigenMode<false, false>(
-    const bhcParams<false, false> &params, bhcOutputs<false, false> &outputs, 
+    bhcParams<false, false> &params, bhcOutputs<false, false> &outputs, 
     std::string FileRoot, bool singlethread);
 template void FinalizeEigenMode<true, false>(
-    const bhcParams<true, false> &params, bhcOutputs<true, false> &outputs, 
+    bhcParams<true, false> &params, bhcOutputs<true, false> &outputs, 
     std::string FileRoot, bool singlethread);
 template void FinalizeEigenMode<true, true>(
-    const bhcParams<true, true> &params, bhcOutputs<true, true> &outputs, 
+    bhcParams<true, true> &params, bhcOutputs<true, true> &outputs, 
     std::string FileRoot, bool singlethread);
 
 }