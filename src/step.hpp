--- conflicted
+++ resolved
@@ -47,25 +47,25 @@
         if(      ssp->z[iSeg0.z]     > DEP(x) && (!O3D || iSeg0.z > 0)){
             h = (ssp->z[iSeg0.z]     - DEP(x0)) / DEP(urayt);
             #ifdef STEP_DEBUGGING
-            printf("Shallower bound SSP Z %g > z %g; h = %g\n", ssp->z[iSeg0.z], DEP(x), h);
+            GlobalLog("Shallower bound SSP Z %g > z %g; h = %g\n", ssp->z[iSeg0.z], DEP(x), h);
             #endif
             if(stepTo){
                 x = x0 + h * urayt; // X or X,Y
                 DEP(x) = ssp->z[iSeg0.z];
                 #ifdef STEP_DEBUGGING
-                printf("to %20.17f %20.17f\n", x.x, x.y);
+                GlobalLog("to %20.17f %20.17f\n", x.x, x.y);
                 #endif
             }
         }else if(ssp->z[iSeg0.z + 1] < DEP(x) && (!O3D || iSeg0.z + 1 < ssp->Nz-1)){
             h = (ssp->z[iSeg0.z + 1] - DEP(x0)) / DEP(urayt);
             #ifdef STEP_DEBUGGING
-            printf("Deeper bound SSP Z %g < z %g; h = %g\n", ssp->z[iSeg0.z+1], DEP(x), h);
+            GlobalLog("Deeper bound SSP Z %g < z %g; h = %g\n", ssp->z[iSeg0.z+1], DEP(x), h);
             #endif
             if(stepTo){
                 x = x0 + h * urayt; // X or X,Y
                 DEP(x) = ssp->z[iSeg0.z + 1];
                 #ifdef STEP_DEBUGGING
-                printf("to %20.17f %20.17f\n", x.x, x.y);
+                GlobalLog("to %20.17f %20.17f\n", x.x, x.y);
                 #endif
             }
         }
@@ -88,7 +88,7 @@
     if(stepTo ? (w > -INFINITESIMAL_STEP_SIZE) : (w >= RL(0.0))){
         h = -glm::dot(d0, bd.n) / glm::dot(urayt, bd.n);
         #ifdef STEP_DEBUGGING
-        printf("Top/bot crossing h %g\n", h);
+        GlobalLog("Top/bot crossing h %g\n", h);
         #endif
         if(stepTo){
             x = x0 + h * urayt;
@@ -97,7 +97,7 @@
                 DEP(x) = DEP(bd.x);
             }
             #ifdef STEP_DEBUGGING
-            printf("to %20.17f %20.17f\n", x.x, x.y);
+            GlobalLog("to %20.17f %20.17f\n", x.x, x.y);
             #endif
         }
         refl = true;
@@ -141,7 +141,7 @@
                 topRefl = botRefl = false;
             }
             #ifdef STEP_DEBUGGING
-            printf("Min bound SSP %s %g > %s %g; h = %g\n",
+            GlobalLog("Min bound SSP %s %g > %s %g; h = %g\n",
                 wlbl, segLim.min, wlbl, x_w, h);
             #endif
         }else if(x_w > segLim.max){
@@ -152,7 +152,7 @@
                 topRefl = botRefl = false;
             }
             #ifdef STEP_DEBUGGING
-            printf("Max bound SSP %s %g < %s %g; h = %g\n",
+            GlobalLog("Max bound SSP %s %g < %s %g; h = %g\n",
                 wlbl, segLim.max, wlbl, x_w, h);
             #endif
         }
@@ -163,7 +163,7 @@
     const vec3 &d, const bool &tridiag_pos)
 {
     real dend   = glm::dot(tri_n, d);
-    // printf("pos %s dend %g\n", tridiag_pos ? "true" : "false", dend);
+    // GlobalLog("pos %s dend %g\n", tridiag_pos ? "true" : "false", dend);
     return (tridiag_pos && dend < -TRIDIAG_THRESH) ||
           (!tridiag_pos && dend >  TRIDIAG_THRESH);
 }
@@ -192,7 +192,7 @@
             h = hnew;
         }
         #ifdef STEP_DEBUGGING
-        printf("Tri diag crossing h = %g, dot(n, d0) = %g, dot(n, d) = %g\n", h, 
+        GlobalLog("Tri diag crossing h = %g, dot(n, d0) = %g, dot(n, d) = %g\n", h, 
             glm::dot(tri_n, d0), glm::dot(tri_n, d));
         #endif
         if(stepTo){
@@ -224,7 +224,7 @@
     bool dummy;
     
     #ifdef STEP_DEBUGGING
-    printf("ReduceStep%s\n", O3D ? "3D" : "2D");
+    GlobalLog("ReduceStep%s\n", O3D ? "3D" : "2D");
     #endif
     
     // Detect interface or boundary crossing and reduce step, if necessary, to land on that crossing.
@@ -233,7 +233,6 @@
 
     x = x0 + h * urayt; // make a trial step
 
-<<<<<<< HEAD
     DepthInterfaceCrossing<O3D>(h1, x, x0, urayt, iSeg0, ssp, false);
     TopBotCrossing<O3D>(h2, bds.top, x, x0, urayt, false, dummy);
     TopBotCrossing<O3D>(h3, bds.bot, x, x0, urayt, false, dummy);
@@ -251,61 +250,8 @@
         h5 = h6 = h7 = REAL_MAX;
     }
     
-    //printf("ReduceStep h h1 h2 h3 h4 h5 h6 h7 %g %g %g %g %g %g %g %g\n",
+    //GlobalLog("ReduceStep h h1 h2 h3 h4 h5 h6 h7 %g %g %g %g %g %g %g %g\n",
     //    h, h1, h2, h3, h4, h5, h6, h7);
-=======
-    // interface crossing in depth
-    h1 = REAL_MAX;
-    if(STD::abs(urayt.y) > REAL_EPSILON){
-        if(       ssp->z[iSegz0]     >  x.y){
-            h1 = (ssp->z[iSegz0]     - x0.y) / urayt.y;
-            // GlobalLog("Shallower bound SSP Z %g > z %g; h1 = %g\n", ssp->z[iSegz0], x.y, h1);
-        }else if( ssp->z[iSegz0 + 1] <  x.y){
-            h1 = (ssp->z[iSegz0 + 1] - x0.y) / urayt.y;
-            // GlobalLog("Deeper bound SSP Z %g < z %g; h1 = %g\n", ssp->z[iSegz0+1], x.y, h1);
-        }
-    }
-    
-    // top crossing
-    h2 = REAL_MAX;
-    d = x - Topx; // vector from top to ray
-    if(glm::dot(Topn, d) >= RL(0.0)){
-        d0 = x0 - Topx; // vector from top node to ray origin
-        h2 = -glm::dot(d0, Topn) / glm::dot(urayt, Topn);
-    }
-    
-    // bottom crossing
-    h3 = REAL_MAX;
-    d = x - Botx; // vector from bottom to ray
-    if(glm::dot(Botn, d) >= RL(0.0)){
-        d0 = x0 - Botx; // vector from bottom node to ray origin
-        h3 = -glm::dot(d0, Botn) / glm::dot(urayt, Botn);
-    }
-    
-    // top or bottom segment crossing in range
-    rSeg.x = bhc::max(rTopSeg.x, rBotSeg.x);
-    rSeg.y = bhc::min(rTopSeg.y, rBotSeg.y);
-    
-    if(ssp->Type == 'Q'){
-        rSeg.x = bhc::max(rSeg.x, ssp->Seg.r[iSegr0  ]);
-        rSeg.y = bhc::min(rSeg.y, ssp->Seg.r[iSegr0+1]);
-    }
-    
-    h4 = REAL_MAX;
-    if(STD::abs(urayt.x) > REAL_EPSILON){
-        if(x.x < rSeg.x){
-            h4 = -(x0.x - rSeg.x) / urayt.x;
-            // GlobalLog("Closer bound SSP R %g > r %g; h4 = %g\n", rSeg.x, x.x, h4);
-        }else if(x.x > rSeg.y){
-            h4 = -(x0.x - rSeg.y) / urayt.x;
-            // GlobalLog("Farther bound SSP R %g < r %g; h4 = %g; rTopSeg up %g; rBotSeg up %g; ssp r up %g\n",
-            //     rSeg.y, x.x, h4, rTopSeg.y, rBotSeg.y,
-            //     ssp->Type == 'Q' ? ssp->Seg.r[iSegr0+1] : INFINITY);
-        }
-    }
-    
-    //GlobalLog("ReduceStep2D h h1 h2 h3 h4 %g %g %g %g %g\n", h, h1, h2, h3, h4);
->>>>>>> 599d2645
     // take limit set by shortest distance to a crossing
     h = bhc::min(h, bhc::min(h1, bhc::min(h2, bhc::min(h3, bhc::min(h4, 
         bhc::min(h5, bhc::min(h6, h7)))))));
@@ -317,36 +263,28 @@
     }else if(h == h3){
         GlobalLog("Step %g due to bottom crossing\n", h);
     }else if(h == h4){
-<<<<<<< HEAD
-        printf("Step %g due to R/X SSP crossing\n", h);
+        GlobalLog("Step %g due to R/X SSP crossing\n", h);
     }else if(h == h5){
-        printf("Step %g due to Y SSP crossing\n", h);
+        GlobalLog("Step %g due to Y SSP crossing\n", h);
     }else if(h == h6){
-        printf("Step %g due to top tri/diag crossing\n", h);
+        GlobalLog("Step %g due to top tri/diag crossing\n", h);
     }else if(h == h7){
-        printf("Step %g due to bot tri/diag crossing\n", h);
-=======
-        GlobalLog("Step %g due to R SSP crossing\n", h);
->>>>>>> 599d2645
+        GlobalLog("Step %g due to bot tri/diag crossing\n", h);
     }else{
         GlobalLog("Step %g (unchanged)\n", h);
     }
     */
     
     if(h < RL(-1e-4)){
-        printf("ReduceStep WARNING: negative h %f\n", h);
+        GlobalLog("ReduceStep WARNING: negative h %f\n", h);
         bail();
     }
     if(h < INFINITESIMAL_STEP_SIZE * Beam->deltas){ // is it taking an infinitesimal step?
         h = INFINITESIMAL_STEP_SIZE * Beam->deltas; // make sure we make some motion
         ++iSmallStepCtr; // keep a count of the number of sequential small steps
-<<<<<<< HEAD
         #ifdef STEP_DEBUGGING
-        printf("Small step forced to %g\n", h);
+        GlobalLog("Small step forced to %g\n", h);
         #endif
-=======
-        // GlobalLog("Small step forced to %g\n", h);
->>>>>>> 599d2645
     }else{
         iSmallStepCtr = 0;
     }
@@ -359,13 +297,12 @@
     const BeamStructure *Beam, const SSPStructure *ssp)
 {
     #ifdef STEP_DEBUGGING
-    printf("StepToBdry:\n");
+    GlobalLog("StepToBdry:\n");
     #endif
     // Original step due to maximum step size
     h = Beam->deltas;
     x2 = x0 + h * urayt;
     
-<<<<<<< HEAD
     DepthInterfaceCrossing<O3D>(h, x2, x0, urayt, iSeg0, ssp, true);
     TopBotCrossing<O3D>(h, bds.top, x2, x0, urayt, true, topRefl);
     TopBotCrossing<O3D>(h, bds.bot, x2, x0, urayt, true, botRefl);
@@ -381,100 +318,14 @@
     }else{
         TopBotSegCrossing<O3D>(h, bds.top.lSeg, bds.bot.lSeg, ssp->Seg.r, iSeg0.r,
             x2, x0, urayt, 'Q', ssp, true, topRefl, botRefl, false);
-=======
-    // interface crossing in depth
-    if(STD::abs(urayt.y) > REAL_EPSILON){
-        if(      ssp->z[iSegz0]     > x2.y){
-            h = (ssp->z[iSegz0]     - x0.y) / urayt.y;
-            x2.x = x0.x + h * urayt.x;
-            x2.y = ssp->z[iSegz0];
-            // GlobalLog("StepToBdry2D upper depth h %g to (%g,%g)\n", h, x2.x, x2.y);
-        }else if(ssp->z[iSegz0 + 1] < x2.y){
-            h = (ssp->z[iSegz0 + 1] - x0.y) / urayt.y;
-            x2.x = x0.x + h * urayt.x;
-            x2.y = ssp->z[iSegz0 + 1];
-            // GlobalLog("StepToBdry2D lower depth h %g to (%g,%g)\n", h, x2.x, x2.y);
-        }
-    }
-    
-    // top crossing
-    d = x2 - Topx; // vector from top to ray
-    // Originally, this value had to be > a small positive number, meaning the
-    // new step really had to be outside the boundary, not just to the boundary.
-    // Also, this is not missing a normalization factor, Topn is normalized so
-    // this is actually the distance above the top in meters.
-    if(glm::dot(Topn, d) > -INFINITESIMAL_STEP_SIZE){
-        d0 = x0 - Topx; // vector from top node to ray origin
-        h = -glm::dot(d0, Topn) / glm::dot(urayt, Topn);
-        x2 = x0 + h * urayt;
-        // Snap to exact top depth value if it's flat
-        if(STD::abs(Topn.x) < REAL_EPSILON){
-            x2.y = Topx.y;
-        }
-        // GlobalLog("StepToBdry2D top crossing h %g to (%g,%g)\n", h, x2.x, x2.y);
-        topRefl = true;
-    }else{
-        topRefl = false;
-    }
-    
-    // bottom crossing
-    d = x2 - Botx; // vector from bottom to ray
-    // See comment above for top case.
-    if(glm::dot(Botn, d) > -INFINITESIMAL_STEP_SIZE){
-        d0 = x0 - Botx; // vector from bottom node to ray origin
-        h = -glm::dot(d0, Botn) / glm::dot(urayt, Botn);
-        x2 = x0 + h * urayt;
-        // Snap to exact bottom depth value if it's flat
-        if(STD::abs(Botn.x) < REAL_EPSILON){
-            x2.y = Botx.y;
-        }
-        // GlobalLog("StepToBdry2D bottom crossing h %g to (%g,%g)\n", h, x2.x, x2.y);
-        botRefl = true;
-        // Should not ever be able to cross both, but in case it does, make sure
-        // only the crossing we exactly landed on is active
-        topRefl = false;
-    }else{
-        botRefl = false;
-    }
-    
-    // top or bottom segment crossing in range
-    rSeg.x = bhc::max(rTopSeg.x, rBotSeg.x); // lower range bound (not an x value)
-    rSeg.y = bhc::min(rTopSeg.y, rBotSeg.y); // upper range bound (not a y value)
-    
-    if(ssp->Type == 'Q'){
-        rSeg.x = bhc::max(rSeg.x, ssp->Seg.r[iSegr0  ]);
-        rSeg.y = bhc::min(rSeg.y, ssp->Seg.r[iSegr0+1]);
-    }
-    
-    if(STD::abs(urayt.x) > REAL_EPSILON){
-        if(x2.x < rSeg.x){
-            h = -(x0.x - rSeg.x) / urayt.x;
-            x2.x = rSeg.x;
-            x2.y = x0.y + h * urayt.y;
-            // GlobalLog("StepToBdry2D lower range h %g to (%g,%g)\n", h, x2.x, x2.y);
-            topRefl = false;
-            botRefl = false;
-        }else if(x2.x > rSeg.y){
-            h = -(x0.x - rSeg.y) / urayt.x;
-            x2.x = rSeg.y;
-            x2.y = x0.y + h * urayt.y;
-            // GlobalLog("StepToBdry2D upper range h %g to (%g,%g)\n", h, x2.x, x2.y);
-            topRefl = false;
-            botRefl = false;
-        }
->>>>>>> 599d2645
     }
     
     if(h < INFINITESIMAL_STEP_SIZE * Beam->deltas){ // is it taking an infinitesimal step?
         h = INFINITESIMAL_STEP_SIZE * Beam->deltas; // make sure we make some motion
         x2 = x0 + h * urayt;
-<<<<<<< HEAD
         #ifdef STEP_DEBUGGING
-        printf("StepToBdry small step forced h %g to (%g,%g)\n", h, x2.x, x2.y);
+        GlobalLog("StepToBdry small step forced h %g to (%g,%g)\n", h, x2.x, x2.y);
         #endif
-=======
-        // GlobalLog("StepToBdry2D small step forced h %g to (%g,%g)\n", h, x2.x, x2.y);
->>>>>>> 599d2645
         // Recheck reflection conditions
         VEC23<O3D> d;
         d = x2 - bds.top.x; // vector from top to ray
@@ -706,7 +557,6 @@
     const SSPStructure *ssp, SSPSegState &iSeg, int32_t &iSmallStepCtr,
     bool &topRefl, bool &botRefl, bool &flipTopDiag, bool &flipBotDiag)
 {
-<<<<<<< HEAD
     rayPt<R3D> ray1;
     SSPOutputs<R3D> o0, o1, o2;
     StepPartials<R3D> part0, part1;
@@ -715,42 +565,23 @@
     real csq0, csq1, h, w0, w1, hw0, hw1;
     
     #ifdef STEP_DEBUGGING
-    // printf("\nray0 x t p q tau amp (%20.17f,%20.17f) (%20.17f,%20.17f) (%20.17f,%20.17f) (%20.17f,%20.17f) (%20.17f,%20.17f) %20.17f\n", 
+    // GlobalLog("\nray0 x t p q tau amp (%20.17f,%20.17f) (%20.17f,%20.17f) (%20.17f,%20.17f) (%20.17f,%20.17f) (%20.17f,%20.17f) %20.17f\n", 
     //     ray0.x.x, ray0.x.y, ray0.t.x, ray0.t.y, ray0.p.x, ray0.p.y, ray0.q.x, ray0.q.y, ray0.tau.real(), ray0.tau.imag(), ray0.Amp);
-    // printf("iSeg.z iSeg.r %d %d\n", iSeg.z, iSeg.r);
+    // GlobalLog("iSeg.z iSeg.r %d %d\n", iSeg.z, iSeg.r);
     if constexpr(R3D){
-        printf("\nray0 x t (%20.17f,%20.17f,%20.17f) (%20.17e,%20.17e,%20.17e)\n",
+        GlobalLog("\nray0 x t (%20.17f,%20.17f,%20.17f) (%20.17e,%20.17e,%20.17e)\n",
             ray0.x.x, ray0.x.y, ray0.x.z, ray0.t.x, ray0.t.y, ray0.t.z);
-        printf("ray0 p /%10.7f %10.7f\\ q /%10.7f %10.7f\\\n"
-               "       \\%10.7f %10.7f/   \\%10.7f %10.7f/\n",
+        GlobalLog("ray0 p /%10.7f %10.7f\\ q /%10.7f %10.7f\\\n"
+                  "       \\%10.7f %10.7f/   \\%10.7f %10.7f/\n",
             ray0.p[0][0], ray0.p[1][0], ray0.q[0][0], ray0.q[1][0],
             ray0.p[0][1], ray0.p[1][1], ray0.q[0][1], ray0.q[1][1]);
-        printf("iSegx iSegy iSegz %d %d %d\n", iSeg.x + 1, iSeg.y + 1, iSeg.z + 1);
-    }else{
-        printf("\nray0 x t (%20.17f,%20.17f) (%20.17e,%20.17e)\n",
+        GlobalLog("iSegx iSegy iSegz %d %d %d\n", iSeg.x + 1, iSeg.y + 1, iSeg.z + 1);
+    }else{
+        GlobalLog("\nray0 x t (%20.17f,%20.17f) (%20.17e,%20.17e)\n",
             ray0.x.x, ray0.x.y, ray0.t.x, ray0.t.y);
-        printf("iSegr iSegz %d %d\n", iSeg.r + 1, iSeg.z + 1);
+        GlobalLog("iSegr iSegz %d %d\n", iSeg.r + 1, iSeg.z + 1);
     }
     #endif
-=======
-    ray2DPt ray1;
-    int32_t iSegz0, iSegr0;
-    vec2 gradc0, gradc1, gradc2, urayt0, urayt1, ray2n, gradcjump;
-    cpx ccpx0, ccpx1, ccpx2;
-    real crr0, crz0, czz0, csq0, cnn0_csq0;
-    real crr1, crz1, czz1, csq1, cnn1_csq1;
-    real crr2, crz2, czz2;
-    real h, halfh, rm, rn, cnjump, csjump, w0, w1, rho;
-    
-    // GlobalLog("\nray0 x t p q tau amp (%20.17f,%20.17f) (%20.17f,%20.17f) (%20.17f,%20.17f) (%20.17f,%20.17f) (%20.17f,%20.17f) %20.17f\n", 
-    //     ray0.x.x, ray0.x.y, ray0.t.x, ray0.t.y, ray0.p.x, ray0.p.y, ray0.q.x, ray0.q.y, ray0.tau.real(), ray0.tau.imag(), ray0.Amp);
-    // GlobalLog("iSegz iSegr %d %d\n", iSegz, iSegr);
-    
-    // if(ray0.x.x > 420.0){
-    //     GlobalLog("Enough\n");
-    //     bail();
-    // }
->>>>>>> 599d2645
     
     // The numerical integrator used here is a version of the polygon (a.k.a. midpoint, leapfrog, or Box method), and similar
     // to the Heun (second order Runge-Kutta method).
@@ -758,25 +589,10 @@
 
     // *** Phase 1 (an Euler step)
 
-<<<<<<< HEAD
     EvaluateSSP<O3D, R3D>(ray0.x, ray0.t, o0, org, ssp, iSeg);
-    // printf("iSeg.z iSeg.r %d %d\n", iSeg.z, iSeg.r);
+    // GlobalLog("iSeg.z iSeg.r %d %d\n", iSeg.z, iSeg.r);
     Get_c_partials<R3D>(ray0, o0, part0);
     pq0 = ComputeDeltaPQ<R3D>(ray0, o0, part0);
-=======
-    EvaluateSSP(ray0.x, ray0.t, ccpx0, gradc0, crr0, crz0, czz0, rho, freq, ssp, iSegz, iSegr);
-    // GlobalLog("iSegz iSegr %d %d\n", iSegz, iSegr);
-    
-    // GlobalLog("ccpx0: (%g,%g) gradc0: (%g,%g) crr0 %g crz0 %g czz0 %g, rho %g\n", 
-    //    ccpx0.real(), ccpx0.imag(), gradc0.x, gradc0.y, crr0, crz0, czz0, rho);
-    
-    /*
-    if(STD::abs(ccpx0) > DEBUG_LARGEVAL){
-        GlobalLog("ccpx0 invalid: (%g,%g)\n", ccpx0.real(), ccpx0.imag());
-        bail();
-    }
-    */
->>>>>>> 599d2645
     
     SSPSegState iSeg0 = iSeg; // make note of current layer
     
@@ -787,25 +603,17 @@
     // GlobalLog("urayt0 (%g,%g)\n", urayt0.x, urayt0.y);
     
     // reduce h to land on boundary
-<<<<<<< HEAD
     VEC23<O3D> x_o = RayToOceanX(ray0.x, org);
     VEC23<O3D> t_o = RayToOceanT(urayt0, org);
     ReduceStep<O3D>(x_o, t_o, iSeg0, bds, Beam, ssp, h, iSmallStepCtr);
-    // printf("out h, urayt0 %20.17f (%20.17f, %20.17f)\n", h, urayt0.x, urayt0.y);
+    // GlobalLog("out h, urayt0 %20.17f (%20.17f, %20.17f)\n", h, urayt0.x, urayt0.y);
     real halfh = FL(0.5) * h; // first step of the modified polygon method is a half step
-=======
-    ReduceStep2D(ray0.x, urayt0, iSegz0, iSegr0, Topx, Topn, Botx, Botn, rTopSeg, rBotSeg,
-        Beam, ssp, h, iSmallStepCtr);
-    // GlobalLog("out h, urayt0 %20.17f (%20.17f, %20.17f)\n", h, urayt0.x, urayt0.y);
-    halfh = FL(0.5) * h; // first step of the modified polygon method is a half step
->>>>>>> 599d2645
     
     ray1.x = ray0.x + halfh * urayt0;
     ray1.t = ray0.t - halfh * o0.gradc / csq0;
     UpdateRayPQ<R3D>(ray1, ray0, halfh, pq0);
     
-<<<<<<< HEAD
-    // printf("ray1 x t p q (%20.17f,%20.17f) (%20.17f,%20.17f) (%20.17f,%20.17f) (%20.17f,%20.17f)\n", 
+    // GlobalLog("ray1 x t p q (%20.17f,%20.17f) (%20.17f,%20.17f) (%20.17f,%20.17f) (%20.17f,%20.17f)\n", 
     //     ray1.x.x, ray1.x.y, ray1.t.x, ray1.t.y, ray1.p.x, ray1.p.y, ray1.q.x, ray1.q.y);
     
     // *** Phase 2
@@ -813,45 +621,6 @@
     EvaluateSSP<O3D, R3D>(ray1.x, ray1.t, o1, org, ssp, iSeg);
     Get_c_partials<R3D>(ray1, o1, part1);
     pq1 = ComputeDeltaPQ<R3D>(ray1, o1, part1);
-=======
-    // GlobalLog("ray1 x t p q (%20.17f,%20.17f) (%20.17f,%20.17f) (%20.17f,%20.17f) (%20.17f,%20.17f)\n", 
-    //   ray1.x.x, ray1.x.y, ray1.t.x, ray1.t.y, ray1.p.x, ray1.p.y, ray1.q.x, ray1.q.y);
-    
-    /*
-    if(STD::abs(ray1.x.x) > DEBUG_LARGEVAL || STD::abs(ray1.x.y) > DEBUG_LARGEVAL){
-        GlobalLog("ray1.x invalid\n");
-        bail();
-    }
-    if(STD::abs(ray1.t.x) > DEBUG_LARGEVAL || STD::abs(ray1.t.y) > DEBUG_LARGEVAL){
-        GlobalLog("ray1.t invalid\n");
-        bail();
-    }
-    if(STD::abs(ray1.p.x) > DEBUG_LARGEVAL || STD::abs(ray1.p.y) > DEBUG_LARGEVAL){
-        GlobalLog("ray1.p invalid\n");
-        bail();
-    }
-    if(STD::abs(ray1.q.x) > DEBUG_LARGEVAL || STD::abs(ray1.q.y) > DEBUG_LARGEVAL){
-        GlobalLog("ray1.q invalid\n");
-        bail();
-    }
-    */
-    
-    // *** Phase 2
-    
-    EvaluateSSP(ray1.x, ray1.t, ccpx1, gradc1, crr1, crz1, czz1, rho, freq, ssp, iSegz, iSegr);
-    
-    // GlobalLog("ccpx1: (%g,%g)\n", ccpx1.real(), ccpx1.imag());
-    
-    /*
-    if(STD::abs(ccpx1) > DEBUG_LARGEVAL){
-        GlobalLog("ccpx1 invalid: ray1.x (%g,%g) iSegz %d iSegr %d => ccpx1 (%g,%g)\n", 
-            ray1.x.x, ray1.x.y, iSegz, iSegr, ccpx1.real(), ccpx1.imag());
-        bail();
-    }
-    */
-    csq1      = SQ(ccpx1.real());
-    cnn1_csq1 = crr1 * SQ(ray1.t.y) - FL(2.0) * crz1 * ray1.t.x * ray1.t.y + czz1 * SQ(ray1.t.x);
->>>>>>> 599d2645
     
     // The Munk test case with a horizontally launched ray caused problems.
     // The ray vertexes on an interface and can ping-pong around that interface.
@@ -870,8 +639,7 @@
     // use blend of f' based on proportion of a full step used.
     w1  = h / (RL(2.0) * halfh);
     w0  = RL(1.0) - w1;
-<<<<<<< HEAD
-    // printf("w1 %20.17f w0 %20.17f\n", w1, w0);
+    // GlobalLog("w1 %20.17f w0 %20.17f\n", w1, w0);
     VEC23<R3D> urayt2 =  w0 * urayt0 + w1 * urayt1;
     // Take the blended ray tangent (urayt2) and find the minimum step size (h)
     // to put this on a boundary, and ensure that the resulting position
@@ -890,41 +658,9 @@
     UpdateRayPQ<R3D>(ray2, ray0, hw0, pq0);
     UpdateRayPQ<R3D>(ray2, ray2, hw1, pq1); // Not a typo, accumulating into 2
     
-    // printf("ray2 x t p q tau (%g,%g) (%g,%g) (%g,%g) (%g,%g) (%g,%g)\n", 
+    // GlobalLog("ray2 x t p q tau (%g,%g) (%g,%g) (%g,%g) (%g,%g) (%g,%g)\n", 
     //     ray2.x.x, ray2.x.y, ray2.t.x, ray2.t.y, ray2.p.x, ray2.p.y, 
     //     ray2.q.x, ray2.q.y, ray2.tau.real(), ray2.tau.imag());
-=======
-    // GlobalLog("w1 %20.17f w0 %20.17f\n", w1, w0);
-    vec2 urayt2   =  w0 * urayt0                + w1 * urayt1;
-    vec2 unitdt   = -w0 * gradc0 / csq0         - w1 * gradc1 / csq1;
-    vec2 unitdp   = -w0 * cnn0_csq0    * ray0.q - w1 * cnn1_csq1    * ray1.q;
-    vec2 unitdq   =  w0 * ccpx0.real() * ray0.p + w1 * ccpx1.real() * ray1.p;
-    cpx  unitdtau =  w0 / ccpx0                 + w1 / ccpx1;
-    
-    // Take the blended ray tangent (urayt2) and find the minimum step size (h)
-    // to put this on a boundary, and ensure that the resulting position
-    // (ray2.x) gets put precisely on the boundary.
-    StepToBdry2D(ray0.x, ray2.x, urayt2, h, topRefl, botRefl,
-        iSegz0, iSegr0, Topx, Topn, Botx, Botn, rTopSeg, rBotSeg, Beam, ssp);
-    ray2.t   = ray0.t   + h * unitdt;
-    ray2.p   = ray0.p   + h * unitdp;
-    ray2.q   = ray0.q   + h * unitdq;
-    ray2.tau = ray0.tau + h * unitdtau;
-    
-    /*
-    GlobalLog("ray2 x t p q tau (%g,%g) (%g,%g) (%g,%g) (%g,%g) (%g,%g)\n", 
-        ray2.x.x, ray2.x.y, ray2.t.x, ray2.t.y, ray2.p.x, ray2.p.y, 
-        ray2.q.x, ray2.q.y, ray2.tau.real(), ray2.tau.imag());
-    
-    if(STD::abs(ray2.x.x) > DEBUG_LARGEVAL || STD::abs(ray2.x.y) > DEBUG_LARGEVAL
-    || STD::abs(ray2.t.x) > DEBUG_LARGEVAL || STD::abs(ray2.t.y) > DEBUG_LARGEVAL
-    || STD::abs(ray2.p.x) > DEBUG_LARGEVAL || STD::abs(ray2.p.y) > DEBUG_LARGEVAL
-    || STD::abs(ray2.q.x) > DEBUG_LARGEVAL || STD::abs(ray2.q.y) > DEBUG_LARGEVAL){
-        GlobalLog("ray2 invalid\n");
-        bail();
-    }
-    */
->>>>>>> 599d2645
     
     ray2.Amp       = ray0.Amp;
     ray2.Phase     = ray0.Phase;
@@ -933,20 +669,8 @@
     
     // If we crossed an interface, apply jump condition
 
-<<<<<<< HEAD
     EvaluateSSP<O3D, R3D>(ray2.x, ray2.t, o2, org, ssp, iSeg);
     ray2.c = o2.ccpx.real();
-=======
-    EvaluateSSP(ray2.x, ray2.t, ccpx2, gradc2, crr2, crz2, czz2, rho, freq, ssp, iSegz, iSegr);
-    //GlobalLog("ccpx2: (%g,%g)\n", ccpx2.real(), ccpx2.imag());
-    /*
-    if(STD::abs(ccpx2) > DEBUG_LARGEVAL){
-        GlobalLog("ccpx2 invalid: (%g,%g)\n", ccpx1.real(), ccpx1.imag());
-        bail();
-    }
-    */
-    ray2.c = ccpx2.real();
->>>>>>> 599d2645
     
     if(iSeg.z != iSeg0.z || (!R3D && !O3D && iSeg.r != iSeg0.r) || 
             (R3D && (iSeg.x != iSeg0.x || iSeg.y != iSeg0.y))){
