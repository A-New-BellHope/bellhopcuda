/*
bellhopcxx / bellhopcuda - C++/CUDA port of BELLHOP underwater acoustics simulator
Copyright (C) 2021-2022 The Regents of the University of California
c/o Jules Jaffe team at SIO / UCSD, jjaffe@ucsd.edu
Based on BELLHOP, which is Copyright (C) 1983-2020 Michael B. Porter

This program is free software: you can redistribute it and/or modify it under
the terms of the GNU General Public License as published by the Free Software
Foundation, either version 3 of the License, or (at your option) any later
version.

This program is distributed in the hope that it will be useful, but WITHOUT ANY
WARRANTY; without even the implied warranty of MERCHANTABILITY or FITNESS FOR A
PARTICULAR PURPOSE. See the GNU General Public License for more details.

You should have received a copy of the GNU General Public License along with
this program. If not, see <https://www.gnu.org/licenses/>.
*/
#include "readenv.hpp"
#include "boundary.hpp"
#include "ssp.hpp"
#include "sourcereceiver.hpp"
#include "angles.hpp"
#include "beams.hpp"

namespace bhc {

/**
 * LP: No function description given.
 * 
 * bc: Boundary condition type
 */
void ReadTopOpt(char (&TopOpt)[6], char &bc,
    std::string FileRoot, LDIFile &ENVFile, PrintFileEmu &PRTFile,
    SSPStructure *ssp, AttenInfo *atten)
{
    memcpy(TopOpt, "      ", 6); // initialize to blanks
    LIST(ENVFile); ENVFile.Read(TopOpt, 6);
    PRTFile << "\n";
    
    ssp->Type         = TopOpt[0];
    bc                = TopOpt[1];
    ssp->AttenUnit[0] = TopOpt[2];
    ssp->AttenUnit[1] = TopOpt[3];
    
    // SSP approximation options
    
    switch(ssp->Type){
    case 'N':
        PRTFile << "    N2-linear approximation to SSP\n"; break;
    case 'C':
        PRTFile << "    C-linear approximation to SSP\n"; break;
    case 'P':
        PRTFile << "    PCHIP approximation to SSP\n"; break;
    case 'S':
        PRTFile << "    Spline approximation to SSP\n"; break;
    case 'Q':{
        PRTFile << "    Quad approximation to SSP\n";
        //LP: This just checks for existence, moved actual open for reading
        //to InitQuad.
        std::ifstream SSPFile;
        SSPFile.open(FileRoot + ".ssp");
        if(!SSPFile.good()){
            PRTFile << "SSPFile = " << FileRoot << ".ssp\n";
            GlobalLog(BHC_PROGRAMNAME " - ReadEnvironment: Unable to open the SSP file\n");
            std::abort();
        }
        } break;
    case 'H':{
        //LP: This just checks for existence, moved actual open for reading
        //to InitHexahedral.
        PRTFile << "    Hexahedral approximation to SSP\n";
        std::ifstream SSPFile;
        SSPFile.open(FileRoot + ".ssp");
        if(!SSPFile.good()){
            PRTFile << "SSPFile = " << FileRoot << ".ssp\n";
            GlobalLog(BHC_PROGRAMNAME " - ReadEnvironment: Unable to open the SSP file\n");
        }
        } break;
    case 'A':
        PRTFile << "    Analytic SSP option\n"; break;
    default:
        GlobalLog("ReadEnvironment: Unknown option for SSP approximation\n");
        std::abort();
    }
    
    // Attenuation options
    
    switch(ssp->AttenUnit[0]){
    case 'N':
        PRTFile << "    Attenuation units: nepers/m\n"; break;
    case 'F':
        PRTFile << "    Attenuation units: dB/mkHz\n"; break;
    case 'M':
        PRTFile << "    Attenuation units: dB/m\n"; break;
    case 'W':
        PRTFile << "    Attenuation units: dB/wavelength\n"; break;
    case 'Q':
        PRTFile << "    Attenuation units: Q\n"; break;
    case 'L':
        PRTFile << "    Attenuation units: Loss parameter\n"; break;
    default:
        GlobalLog("ReadEnvironment: Unknown attenuation units\n");
        std::abort();
    }
    
    // optional addition of volume attenuation using standard formulas
    
    switch(ssp->AttenUnit[1]){
    case 'T':
        PRTFile << "    THORP volume attenuation added\n"; break;
    case 'F':
        PRTFile << "    Francois-Garrison volume attenuation added\n";
        LIST(ENVFile); ENVFile.Read(atten->t); ENVFile.Read(atten->Salinity);
        ENVFile.Read(atten->pH); ENVFile.Read(atten->z_bar);
        PRTFile << std::setprecision(4);
        PRTFile << " T = " << std::setw(11) << atten->t 
            << "degrees   S = " << std::setw(11) << atten->Salinity
            << " psu   pH = " << std::setw(11) << atten->pH
            << " z_bar = " << std::setw(11) << " m\n";
        break;
    case 'B':
        PRTFile << "    Biological attenuation\n";
        LIST(ENVFile); ENVFile.Read(atten->NBioLayers);
        PRTFile << "      Number of Bio Layers = " << atten->NBioLayers << "\n";
        for(int32_t iBio = 0; iBio < atten->NBioLayers; ++iBio){
            LIST(ENVFile); ENVFile.Read(atten->bio[iBio].z1); ENVFile.Read(atten->bio[iBio].z2);
            ENVFile.Read(atten->bio[iBio].f0); ENVFile.Read(atten->bio[iBio].q); ENVFile.Read(atten->bio[iBio].a0);
            PRTFile << "      Top    of layer = " << atten->bio[iBio].z1 << " m\n";
            PRTFile << "      Bottom of layer = " << atten->bio[iBio].z2 << " m\n";
            PRTFile << "      Resonance frequency = " << atten->bio[iBio].f0 << " Hz\n";
            PRTFile << "      Q = " << atten->bio[iBio].q << "\n";
            PRTFile << "      a0 = " << atten->bio[iBio].a0 << "\n";
        }
    case ' ':
        break;
    default:
        GlobalLog("ReadEnvironment: Unknown top option letter in fourth position\n");
        std::abort();
    }
    
    switch(TopOpt[4]){
    case '~':
    case '*':
        PRTFile << "    Altimetry file selected\n";
        break;
    case '-':
    case '_':
    case ' ':
        break;
    default:
        PRTFile << "ReadEnvironment: Unknown top option letter in fifth position\n";
        std::abort();
    }
    
    switch(TopOpt[5]){
    case 'I':
        PRTFile << "    Development options enabled\n";
        break;
    case ' ':
        break;
    default:
        PRTFile << "ReadEnvironment: Unknown top option letter in sixth position\n";
        std::abort();
    }
}

/**
 * Read the RunType variable and echo with explanatory information to the print file
 */
void ReadRunType(char (&RunType)[7], char (&PlotType)[10],
    LDIFile &ENVFile, PrintFileEmu &PRTFile,
    Position *Pos, bool r3d)
{
    LIST(ENVFile); ENVFile.Read(RunType, 7);
    PRTFile << "\n";
    
    switch(RunType[0]){
    case 'R':
       PRTFile << "Ray trace run\n"; break;
    case 'E':
       PRTFile << "Eigenray trace run\n"; break;
    case 'I':
       PRTFile << "Incoherent TL calculation\n"; break;
    case 'S':
       PRTFile << "Semi-coherent TL calculation\n"; break;
    case 'C':
       PRTFile << "Coherent TL calculation\n"; break;
    case 'A':
       PRTFile << "Arrivals calculation, ASCII  file output\n"; break;
    case 'a':
       PRTFile << "Arrivals calculation, binary file output\n"; break;
    default:
<<<<<<< HEAD
       std::cout << "ReadEnvironment: Unknown RunType '" << RunType[0] << "' selected\n";
=======
       GlobalLog("ReadEnvironment: Unknown RunType selected\n");
>>>>>>> 599d2645
       std::abort();
    }

    switch(RunType[1]){
    case 'C':
       PRTFile << "Cartesian beams\n"; break;
    case 'R':
       PRTFile << "Ray centered beams\n"; break;
    case 'S':
       PRTFile << "Simple gaussian beams\n"; break;
    case 'b':
       PRTFile << "Geometric gaussian beams in ray-centered coordinates\n"; break;
    case 'B':
       PRTFile << "Geometric gaussian beams in Cartesian coordinates\n"; break;
    case 'g':
       PRTFile << "Geometric hat beams in ray-centered coordinates\n"; break;
    default:
       RunType[1] = 'G';
       PRTFile << "Geometric hat beams in Cartesian coordinates\n";
    }

    switch(RunType[3]){
    case 'X':
       PRTFile << "Line source (Cartesian coordinates)\n"; break;
    default:
       RunType[3] = 'R';
       PRTFile << "Point source (cylindrical coordinates)\n";
    }

    switch(RunType[4]){
    case 'I':
       PRTFile << "Irregular grid: Receivers at Rr[:] x Rz[:]\n";
       if(Pos->NRz != Pos->NRr) GlobalLog("ReadEnvironment: Irregular grid option selected with NRz not equal to Nr\n");
       memcpy(PlotType, "irregular ", 10);
       break;
    default:
       PRTFile << "Rectilinear receiver grid: Receivers at Rr[:] x Rz[:]\n";
       RunType[4] = 'R';
       memcpy(PlotType, "rectilin  ", 10);
    }

    switch(RunType[5]){
    case '2':
       PRTFile << "N x 2D calculation (neglects horizontal refraction)\n";
       if(r3d){
           std::cout << "This is a 2D or Nx2D environment file, but you are running " BHC_PROGRAMNAME " in 3D mode\n";
           std::abort();
       }
       break;
    case '3':
<<<<<<< HEAD
       PRTFile << "3D calculation\n";
       if(!r3d){
           std::cout << "This is a 3D environment file, but you are running " BHC_PROGRAMNAME " in 2D or Nx2D mode\n";
           std::abort();
       }
=======
       //PRTFile << "3D calculation\n";
       GlobalLog("3D calculation not supported\n");
       RunType[5] = '2';
>>>>>>> 599d2645
       break;
    default:
       RunType[5] = '2';
    }
}

void ReadEnvironment(const std::string &FileRoot, PrintFileEmu &PRTFile,
    char (&Title)[80], real &fT, BdryType *Bdry, SSPStructure *ssp, AttenInfo *atten, 
    Position *Pos, AnglesStructure *Angles, FreqInfo *freqinfo, BeamStructure *Beam,
    HSInfo &RecycledHS, bool o3d, bool r3d)
{
    //const real c0 = FL(1500.0); //LP: unused
    int32_t NPts, NMedia;
    real ZMin, ZMax;
    vec2 x;
    cpx ccpx;
    real Sigma, Depth;
    char PlotType[10];
    
    PRTFile << BHC_PROGRAMNAME << (r3d ? "3D" : o3d ? "Nx2D" : "") << "\n\n";
    
    // Open the environmental file
    LDIFile ENVFile(FileRoot + ".env");
    if(!ENVFile.Good()){
        PRTFile << "ENVFile = " << FileRoot << ".env\n";
        GlobalLog(BHC_PROGRAMNAME " - ReadEnvironment: Unable to open the environmental file\n");
        std::abort();
    }
    
    // Prepend model name to title
    std::string TempTitle;
    LIST(ENVFile); ENVFile.Read(TempTitle);
    TempTitle = BHC_PROGRAMNAME "- " + TempTitle;
    PRTFile << TempTitle << "\n";
    size_t l = bhc::min(sizeof(Title) - 1, TempTitle.size());
    memcpy(Title, TempTitle.c_str(), l);
    Title[l] = 0;
    
    LIST(ENVFile); ENVFile.Read(freqinfo->freq0);
    PRTFile << std::setiosflags(std::ios::scientific) << std::setprecision(4);
    PRTFile << " frequency = " << std::setw(11) << freqinfo->freq0 << " Hz\n";
    
    LIST(ENVFile); ENVFile.Read(NMedia);
    PRTFile << "Dummy parameter NMedia = " << NMedia << "\n";
    if(NMedia != 1){
        GlobalLog("ReadEnvironment: Only one medium or layer is allowed in BELLHOP; sediment layers must be handled using a reflection coefficient\n");
    }
    
    ReadTopOpt(Bdry->Top.hs.Opt, Bdry->Top.hs.bc, FileRoot, 
        ENVFile, PRTFile, ssp, atten);
    
    // *** Top BC ***
    
    if(Bdry->Top.hs.bc == 'A') PRTFile << "   z (m)     alphaR (m/s)   betaR  rho (g/cm^3)  alphaI     betaI\n";
    
    TopBot(freqinfo->freq0, ssp->AttenUnit, fT, Bdry->Top.hs, ENVFile, PRTFile, atten, RecycledHS);
    
    // ****** Read in ocean SSP data ******
    
    LIST(ENVFile); ENVFile.Read(NPts); ENVFile.Read(Sigma); ENVFile.Read(Bdry->Bot.hs.Depth);
    PRTFile << "\n  Depth = " << std::setw(10) << std::setprecision(2) << Bdry->Bot.hs.Depth << "  m\n";
    
    if(Bdry->Top.hs.Opt[0] == 'A'){
        PRTFile << "Analytic SSP option\n";
        // following is hokey, should be set in Analytic routine
        ssp->NPts = 2;
        ssp->z[0] = FL(0.0);
        ssp->z[1] = Bdry->Bot.hs.Depth;
    }else{
<<<<<<< HEAD
        real Depth = Bdry->Bot.hs.Depth;
        InitializeSSP(SSP_CALL_INIT_ARGS);
=======
        x = vec2(RL(0.0), Bdry->Bot.hs.Depth);
        InitializeSSP(x, ENVFile, PRTFile, FileRoot, ssp, RecycledHS);
>>>>>>> 599d2645
    }
    
    Bdry->Top.hs.Depth = ssp->z[0]; // Depth of top boundary is taken from first SSP point
    // bottom depth should perhaps be set the same way?
    
    // *** Bottom BC ***
    memcpy(Bdry->Bot.hs.Opt, "      ", 6); // initialize to blanks
    LIST(ENVFile); ENVFile.Read(Bdry->Bot.hs.Opt, 6); ENVFile.Read(Sigma);
    PRTFile << "\n RMS roughness = " << std::setw(10) << std::setprecision(3) << Sigma << "\n";
    
    switch(Bdry->Bot.hs.Opt[1]){
    case '~':
    case '*':
        PRTFile << "    Bathymetry file selected\n";
        break;
    case '-':
    case '_':
    case ' ':
        break;
    default:
        GlobalLog("Unknown bottom option letter in second position: Bdr->Bot.hs.Opt == '%c'\n",
            Bdry->Bot.hs.Opt);
        std::abort();
    }
    
    Bdry->Bot.hs.bc = Bdry->Bot.hs.Opt[0];
    TopBot(freqinfo->freq0, ssp->AttenUnit, fT, Bdry->Bot.hs, ENVFile, PRTFile, atten, RecycledHS);
    
    // *** source and receiver locations ***
    
    ReadSxSy(o3d, ENVFile, PRTFile, Pos);
    
    ZMin = Bdry->Top.hs.Depth;
    ZMax = Bdry->Bot.hs.Depth;
    // not sure why I had this
    // ReadSzRz(ZMin + FL(100.0) * spacing(ZMin),
    //     ZMax - FL(100.0) * spacing(ZMax), 
    //     ENVFile, PRTFile);
    ReadSzRz(ZMin, ZMax, ENVFile, PRTFile, Pos);
    ReadRcvrRanges(ENVFile, PRTFile, Pos);
    if(o3d) ReadRcvrBearings(ENVFile, PRTFile, Pos);
    ReadfreqVec(Bdry->Top.hs.Opt[5], ENVFile, PRTFile, freqinfo);
    ReadRunType(Beam->RunType, PlotType, ENVFile, PRTFile, Pos, r3d);
    
    Depth = ZMax - ZMin; // water depth
    ReadRayAngles<false>(freqinfo->freq0, Depth, Bdry->Top.hs.Opt, 
        ENVFile, PRTFile, Angles->alpha, Pos, Beam);
    if(o3d) ReadRayAngles<true>(freqinfo->freq0, Depth, Bdry->Top.hs.Opt, 
        ENVFile, PRTFile, Angles->beta, Pos, Beam);
    
    PRTFile << "\n__________________________________________________________________________\n\n";
        
    //LP: Moved to separate function for clarity and modularity.
    ReadBeamInfo(ENVFile, PRTFile, Beam, Bdry, o3d);
} 

}<|MERGE_RESOLUTION|>--- conflicted
+++ resolved
@@ -191,11 +191,7 @@
     case 'a':
        PRTFile << "Arrivals calculation, binary file output\n"; break;
     default:
-<<<<<<< HEAD
-       std::cout << "ReadEnvironment: Unknown RunType '" << RunType[0] << "' selected\n";
-=======
        GlobalLog("ReadEnvironment: Unknown RunType selected\n");
->>>>>>> 599d2645
        std::abort();
     }
 
@@ -241,22 +237,16 @@
     case '2':
        PRTFile << "N x 2D calculation (neglects horizontal refraction)\n";
        if(r3d){
-           std::cout << "This is a 2D or Nx2D environment file, but you are running " BHC_PROGRAMNAME " in 3D mode\n";
+           GlobalLog("This is a 2D or Nx2D environment file, but you are running " BHC_PROGRAMNAME " in 3D mode\n");
            std::abort();
        }
        break;
     case '3':
-<<<<<<< HEAD
        PRTFile << "3D calculation\n";
        if(!r3d){
-           std::cout << "This is a 3D environment file, but you are running " BHC_PROGRAMNAME " in 2D or Nx2D mode\n";
+           GlobalLog("This is a 3D environment file, but you are running " BHC_PROGRAMNAME " in 2D or Nx2D mode\n");
            std::abort();
        }
-=======
-       //PRTFile << "3D calculation\n";
-       GlobalLog("3D calculation not supported\n");
-       RunType[5] = '2';
->>>>>>> 599d2645
        break;
     default:
        RunType[5] = '2';
@@ -326,13 +316,7 @@
         ssp->z[0] = FL(0.0);
         ssp->z[1] = Bdry->Bot.hs.Depth;
     }else{
-<<<<<<< HEAD
-        real Depth = Bdry->Bot.hs.Depth;
-        InitializeSSP(SSP_CALL_INIT_ARGS);
-=======
-        x = vec2(RL(0.0), Bdry->Bot.hs.Depth);
-        InitializeSSP(x, ENVFile, PRTFile, FileRoot, ssp, RecycledHS);
->>>>>>> 599d2645
+        InitializeSSP(Bdry->Bot.hs.Depth, ENVFile, PRTFile, FileRoot, ssp, RecycledHS);
     }
     
     Bdry->Top.hs.Depth = ssp->z[0]; // Depth of top boundary is taken from first SSP point
