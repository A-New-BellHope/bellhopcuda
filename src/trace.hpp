--- conflicted
+++ resolved
@@ -51,7 +51,6 @@
     SSPSegState &iSeg, const Position *Pos, const SSPStructure *ssp,
     VEC23<O3D> &xs, VEC23<O3D> &tinit)
 {
-<<<<<<< HEAD
     if constexpr(O3D){
         xs = vec3(Pos->Sx[isx], Pos->Sy[isy], Pos->Sz[isz]);
         tinit = vec3(FL(0.0), FL(0.0), FL(1.0));
@@ -63,206 +62,6 @@
     SSPOutputs<O3D> o;
     EvaluateSSP<O3D, O3D>(xs, tinit, o, Origin<O3D,O3D>(), ssp, iSeg);
     return o;
-=======
-    cpx ccpx;
-    vec2 gradc;
-    real crr, crz, czz, rho; // derivatives of sound speed
-    real rm, rn, Tg, Th;
-    vec2 rayt, rayn, rayt_tilde, rayn_tilde;
-    real cnjump, csjump; // for curvature change
-    real ck, co, si, cco, ssi, pdelta, rddelta, sddelta, theta_bot; // for beam shift
-    cpx kx, kz, kzP, kzS, kzP2, kzS2, mu, f, g, y2, y4, Refl; // for tabulated reflection coef.
-    cpx ch, a, b, d, sb, delta, ddelta; // for beam shift
-    ReflectionCoef RInt;
-    real omega = FL(2.0) * REAL_PI * freq;
-    
-    Tg = glm::dot(oldPoint.t, tBdry); // component of ray tangent, along boundary
-    Th = glm::dot(oldPoint.t, nBdry); // component of ray tangent, normal to boundary
-    
-    // LP: Incrementing bounce count moved here
-    newPoint.NumTopBnc = oldPoint.NumTopBnc + (isTop ? 1 : 0);
-    newPoint.NumBotBnc = oldPoint.NumBotBnc + (isTop ? 0 : 1);
-    newPoint.x         = oldPoint.x;
-    newPoint.t         = oldPoint.t - FL(2.0) * Th * nBdry; // changing the ray direction
-    
-    // Calculate the change in curvature
-    // Based on formulas given by Muller, Geoph. J. R.A.S., 79 (1984).
-    
-    // just to get c 
-    // LP: ccpx.real(); also, this is wrong, it is also using gradc
-    EvaluateSSP(oldPoint.x, oldPoint.t, ccpx, gradc, crr, crz, czz, rho, freq, ssp, iSegz, iSegr);
-    
-    // incident unit ray tangent and normal
-    rayt = ccpx.real() * oldPoint.t; // unit tangent to ray
-    rayn = vec2(-rayt.y, rayt.x);     // unit normal  to ray
-    
-    // reflected unit ray tangent and normal (the reflected tangent, normal system has a different orientation)
-    rayt_tilde = ccpx.real() * newPoint.t;         // unit tangent to ray
-    rayn_tilde = -vec2(-rayt_tilde.y, rayt_tilde.x); // unit normal  to ray
-    
-    rn = FL(2.0) * kappa / SQ(ccpx.real()) / Th; // boundary curvature correction
-    
-    // get the jumps (this could be simplified, e.g. jump in rayt is roughly 2 * Th * nbdry
-    cnjump = -glm::dot(gradc, rayn_tilde - rayn);
-    csjump = -glm::dot(gradc, rayt_tilde - rayt);
-    
-    if(isTop){
-        cnjump = -cnjump; // this is because the (t,n) system of the top boundary has a different sense to the bottom boundary
-        rn = -rn;
-    }
-    
-    rm = Tg / Th; // this is tan( alpha ) where alpha is the angle of incidence
-    rn = rn + rm * (FL(2.0) * cnjump - rm * csjump) / SQ(ccpx.real());
-    
-    if(Beam->Type[2] == 'D'){
-        rn = FL(2.0) * rn;
-    }else if(Beam->Type[2] == 'Z'){
-        rn = FL(0.0);
-    }
-    
-    newPoint.c   = ccpx.real();
-    newPoint.tau = oldPoint.tau;
-    newPoint.p   = oldPoint.p + oldPoint.q * rn;
-    newPoint.q   = oldPoint.q;
-    
-    // account for phase change
-    
-    if(hs.bc == 'R'){ // rigid
-        newPoint.Amp   = oldPoint.Amp;
-        newPoint.Phase = oldPoint.Phase;
-    }else if(hs.bc == 'V'){ // vacuum
-        newPoint.Amp   = oldPoint.Amp;
-        newPoint.Phase = oldPoint.Phase + REAL_PI;
-    }else if(hs.bc == 'F'){ // file
-        RInt.theta = RadDeg * STD::abs(STD::atan2(Th, Tg)); // angle of incidence (relative to normal to bathymetry)
-        if(RInt.theta > FL(90.0)) RInt.theta = FL(180.0) - RInt.theta; // reflection coefficient is symmetric about 90 degrees
-        InterpolateReflectionCoefficient(RInt, RefC, Npts);
-        newPoint.Amp   = oldPoint.Amp * RInt.r;
-        newPoint.Phase = oldPoint.Phase + RInt.phi;
-    }else if(hs.bc == 'A' || hs.bc == 'G'){ // half-space
-        kx = omega * Tg; // wavenumber in direction parallel      to bathymetry
-        kz = omega * Th; // wavenumber in direction perpendicular to bathymetry (in ocean)
-        cpx kx2 = SQ(kx);
-        
-        // notation below is a bit mis-leading
-        // kzS, kzP is really what I called gamma in other codes, and differs by a factor of +/- i
-        if(hs.cS.real() > FL(0.0)){
-            kzS2 = kx2 - SQ(omega / hs.cS);
-            kzP2 = kx2 - SQ(omega / hs.cP);
-            kzS  = STD::sqrt(kzS2);
-            kzP  = STD::sqrt(kzP2);
-            mu   = hs.rho * SQ(hs.cS);
-            
-            y2 = (SQ(kzS2 + kx2) - FL(4.0) * kzS * kzP * kx2) * mu;
-            y4 = kzP * (kx2 - kzS2);
-            
-            f = SQ(omega) * y4;
-            g = y2;
-        }else{
-            kzP = STD::sqrt(kx2 - SQ(omega / hs.cP));
-            
-            // Intel and GFortran compilers return different branches of the SQRT for negative reals
-            // LP: looks like this just means we want the positive branch
-            if(kzP.real() == RL(0.0) && kzP.imag() < RL(0.0)) kzP = -kzP;
-            f = kzP;
-            g = hs.rho;
-        }
-        
-        Refl = -(rho * f - J * kz * g) / (rho * f + J * kz * g); // complex reflection coef.
-        /*
-        GlobalLog("cS cP rho (%g,%g) (%g,%g) %g\n", hs.cS.real(), hs.cS.imag(),
-            hs.cP.real(), hs.cP.imag(), hs.rho);
-        GlobalLog("kx kz f g Refl (%g,%g) (%g,%g) (%g,%g) (%g,%g) (%g,%g)\n",
-            kx.real(), kx.imag(), kz.real(), kz.imag(), f.real(), f.imag(),
-            g.real(), g.imag(), Refl.real(), Refl.imag());
-        */
-        
-        if(STD::abs(Refl) < FL(1.0e-5)){ // kill a ray that has lost its energy in reflection
-            newPoint.Amp   = FL(0.0);
-            newPoint.Phase = oldPoint.Phase;
-        }else{
-            newPoint.Amp   = STD::abs(Refl) * oldPoint.Amp;
-            newPoint.Phase = oldPoint.Phase + STD::atan2(Refl.imag(), Refl.real());
-            
-            // compute beam-displacement Tindle, Eq. (14)
-            // needs a correction to beam-width as well ...
-            // LP: most of these variables don't exist, likely very old code
-            // if(kz2Sq.real() < FL(0.0)){
-            //     rhoW = FL(1.0); // density of water
-            //     rhoWSq = rhoW * rhoW;
-            //     rhoHSSq = rhoHS * rhoHS;
-            //     delta = FL(2.0) * gk * rhoW * rhoS * (kz1Sq - kz2Sq) /
-            //         (kz1 * i * kz2 *
-            //             (-rhoWSq * kz2Sq + rhoHSSq * kz1Sq));
-            //     rv[is+1] = rv[is+1] + delta;
-            // }
-            
-            if(Beam->Type[3] == 'S'){ // beam displacement & width change (Seongil's version)
-                ch = oldPoint.c / STD::conj(hs.cP);
-                co = oldPoint.t.x * oldPoint.c;
-                si = oldPoint.t.y * oldPoint.c;
-                ck = omega / oldPoint.c;
-                
-                a   = FL(2.0) * hs.rho * (FL(1.0) - SQ(ch));
-                b   = SQ(co) - SQ(ch);
-                d   = SQ(hs.rho) * SQ(si) + b;
-                sb  = STD::sqrt(b);
-                cco = SQ(co);
-                ssi = SQ(si);
-                
-                if(si != FL(0.0)){
-                    delta = a * co / si / (ck * sb * d); // Do we need an abs() on this???
-                }else{
-                    delta = FL(0.0);
-                }
-                
-                pdelta = delta.real() / (oldPoint.c / co);
-                // LP: The spacing in the original version of this formula,
-                // the fact that several terms could be factored out to reduce
-                // computation, and the repeated divisons, lead me to believe
-                // that it may not be correct.
-                // Here is the original version with the weird spacing:
-                // ddelta = -a / (ck*sb*d) - a*cco / ssi / (ck*sb*d) + a*cco / (ck*b*sb*d)
-                //     -a*co / si / (ck*sb*d*d) * (FL(2.0)* SQ(hs.rho) *si*co-FL(2.0)*co*si);
-                // Here is a version with things factored better:
-                cpx cksbd = ck * sb * d;
-                ddelta = a * (cco / (cksbd * b)
-                    - (RL(1.0) + (cco / ssi)) / cksbd
-                    - FL(2.0) * SQ(co) * (SQ(hs.rho) - RL(1.0)) / (cksbd * d) );
-                rddelta = -ddelta.real();
-                sddelta = rddelta / STD::abs(rddelta);
-                
-                // next 3 lines have an update by Diana McCammon to allow a sloping bottom
-                // I think the formulas are good, but this won't be reliable because it doesn't have the logic
-                // that tracks crossing into new segments after the ray displacement.
-                
-                theta_bot = STD::atan(tBdry.y / tBdry.x); // bottom angle
-                newPoint.x.x = newPoint.x.x + delta.real() * STD::cos(theta_bot); // range displacement
-                newPoint.x.y = newPoint.x.y + delta.real() * STD::sin(theta_bot); // depth displacement
-                newPoint.tau = newPoint.tau + pdelta; // phase change
-                newPoint.q   = newPoint.q + sddelta * rddelta * si * ccpx.real() * oldPoint.p; // beam-width change
-            }
-        }
-    }else{
-        GlobalLog("Reflect2D: Unknown boundary condition type\n");
-        bail();
-    }
-    
-    // GlobalLog("Reflection amp changed from to %g %g\n", oldPoint.Amp, newPoint.Amp);
-}
-
-/**
- * Copy only specific data from the HSInfo (halfspace info) struct.
- * [LP: FORTRAN] compiler is not accepting the copy of the whole structure at once ...
- * LP: maybe this means actually the whole struct should be copied, but he
- * only copied the elements which were needed?
- */
-HOST_DEVICE inline void CopyHSInfo(HSInfo &b, const HSInfo &a)
-{
-    b.cP  = a.cP;
-    b.cS  = a.cS;
-    b.rho = a.rho;
->>>>>>> 599d2645
 }
 
 /**
@@ -280,7 +79,6 @@
     const SSPStructure *ssp, const Position *Pos, const AnglesStructure *Angles,
     const FreqInfo *freqinfo, const BeamStructure *Beam, const BeamInfo *beaminfo)
 {
-<<<<<<< HEAD
     if(    rinit.isz < 0    || rinit.isz >= Pos->NSz 
         || rinit.ialpha < 0 || rinit.ialpha >= Angles->alpha.n
         || (O3D && (
@@ -288,11 +86,7 @@
             rinit.isy < 0   || rinit.isy >= Pos->NSy ||
             rinit.ibeta < 0 || rinit.ibeta >= Angles->beta.n
     ))){
-        printf("Invalid ray init indexes!\n");
-=======
-    if(isrc < 0 || ialpha < 0 || isrc >= Pos->NSz || ialpha >= Angles->Nalpha){
-        GlobalLog("Invalid isrc %d ialpha %d\n", isrc, ialpha);
->>>>>>> 599d2645
+        GlobalLog("Invalid ray init indexes!\n");
         bail();
     }
     
@@ -311,7 +105,6 @@
         org.tradial = vec2(STD::cos(rinit.beta), STD::sin(rinit.beta));
     }
     
-<<<<<<< HEAD
     iSeg.x = iSeg.y = iSeg.z = iSeg.r = 0;
     VEC23<O3D> tinit;
     SSPOutputs<O3D> o = RayStartNominalSSP<O3D>(
@@ -325,12 +118,8 @@
         int32_t NalphaOpt = 2 + (int)((Angles->alpha.angles[Angles->alpha.n-1] - Angles->alpha.angles[0]) / DalphaOpt);
         
         if(IsCoherentRun(Beam) && Angles->alpha.n < NalphaOpt && rinit.ialpha == 0){
-            printf("Warning in " BHC_PROGRAMNAME " : Too few beams\nNalpha should be at least = %d\n", NalphaOpt);
+            GlobalLog("Warning in " BHC_PROGRAMNAME " : Too few beams\nNalpha should be at least = %d\n", NalphaOpt);
         }
-=======
-    if(Beam->RunType[0] == 'C' && Angles->Nalpha < NalphaOpt && ialpha == 0){
-        GlobalLog("Warning in " BHC_PROGRAMNAME " : Too few beams\nNalpha should be at least = %d\n", NalphaOpt);
->>>>>>> 599d2645
     }
     
     int32_t ibp = BinarySearchLEQ(beaminfo->SrcBmPat, beaminfo->NSBPPts, 2, 0, rinit.SrcDeclAngle);
@@ -396,7 +185,6 @@
     }
     
     Bdry = *ConstBdry;
-<<<<<<< HEAD
     if constexpr(O3D){
         bds.top.Iseg.x = bds.top.Iseg.y = 0;
         bds.bot.Iseg.x = bds.bot.Iseg.y = 0;
@@ -407,35 +195,20 @@
     GetBdrySeg<O3D>(xs, RayToOceanT(point0.t, org), bds.bot, &bdinfo->bot, Bdry.Bot, false, true); // identify the bottom segment below the source
     
     Distances<R3D>(point0.x, bds.top.x, bds.bot.x, bds.top.n, bds.bot.n, DistBegTop, DistBegBot);
-=======
-    if(bdinfo->atiType[1] == 'L') CopyHSInfo(Bdry.Top.hs, bdinfo->Top[IsegTop].hs);
-    if(bdinfo->btyType[1] == 'L') CopyHSInfo(Bdry.Bot.hs, bdinfo->Bot[IsegBot].hs);
-    // GlobalLog("btyType cP top bot %c%c (%g,%g) (%g,%g)\n", bdinfo->btyType[0], bdinfo->btyType[1],
-    //     Bdry.Top.hs.cP.real(), Bdry.Top.hs.cP.imag(),
-    //     Bdry.Bot.hs.cP.real(), Bdry.Bot.hs.cP.imag());
->>>>>>> 599d2645
     
     if(DistBegTop <= FL(0.0) || DistBegBot <= FL(0.0)){
-<<<<<<< HEAD
-        printf("Terminating the ray trace because the source is on or outside the boundaries\n");
+        GlobalLog("Terminating the ray trace because the source is on or outside the boundaries\n");
         /*
         if(DistBegTop <= FL(0.0)){
-            printf("point0.x %f,%f bds.top.x %f,%f bds.top.n %f,%f DistBegTop %f\n",
+            GlobalLog("point0.x %f,%f bds.top.x %f,%f bds.top.n %f,%f DistBegTop %f\n",
                 point0.x.x, point0.x.y, bds.top.x.x, bds.top.x.y,
                 bds.top.n.x, bds.top.n.y, DistBegTop);
         }else{
-            printf("point0.x %f,%f bds.bot.x %f,%f bds.bot.n %f,%f DistBegBot %f\n",
+            GlobalLog("point0.x %f,%f bds.bot.x %f,%f bds.bot.n %f,%f DistBegBot %f\n",
                 point0.x.x, point0.x.y, bds.bot.x.x, bds.bot.x.y,
                 bds.bot.n.x, bds.bot.n.y, DistBegBot);
         }
         */
-=======
-        GlobalLog("Terminating the ray trace because the source is on or outside the boundaries\n");
-        // GlobalLog("xs (%g,%g) Bot.x (%g,%g) Bot.n (%g,%g) DistBegBot %g\n",
-        //     xs.x, xs.y,
-        //     bdinfo->Bot[IsegBot].x.x, bdinfo->Bot[IsegBot].x.y,
-        //     bdinfo->Bot[IsegBot].n.x, bdinfo->Bot[IsegBot].n.y, DistBegBot);
->>>>>>> 599d2645
         return false; // source must be within the medium
     }
     
@@ -482,8 +255,7 @@
     
     // LP: Merging these cases is important for GPU performance.
     if(topRefl || botRefl){
-<<<<<<< HEAD
-        // printf(topRefl ? "Top reflecting\n" : "Bottom reflecting\n");
+        // GlobalLog(topRefl ? "Top reflecting\n" : "Bottom reflecting\n");
         const BdryInfoTopBot<O3D> &bdi = topRefl ? bdinfo->top : bdinfo->bot;
         const BdryStateTopBot<O3D> &bdstb = topRefl ? bds.top : bds.bot;
         const HSInfo &hs = topRefl ? Bdry.Top.hs : Bdry.Bot.hs;
@@ -521,18 +293,6 @@
                 rcurv.z_xx = rcurv.z_xy = rcurv.z_yy = FL(0.0);
                 rcurv.kappa_xx = rcurv.kappa_xy = rcurv.kappa_yy = FL(0.0);
             }
-=======
-        // GlobalLog(topRefl ? "Top reflecting\n" : "Bottom reflecting\n");
-        vec2 dEnd = topRefl ? dEndTop : dEndBot;
-        BdryPtFull *bd0 = topRefl ? &bdinfo->Top[IsegTop] : &bdinfo->Bot[IsegBot];
-        BdryPtFull *bd1 = &bd0[1]; // LP: next segment
-        vec2 nInt, tInt;
-        // LP: FORTRAN actually checks if the whole string is just "C", not just the first char
-        if((topRefl ? bdinfo->atiType[0] : bdinfo->btyType[0]) == 'C'){
-            real sss = glm::dot(dEnd, bd0->t) / bd0->Len; // proportional distance along segment
-            nInt = (FL(1.0) - sss) * bd0->Noden + sss * bd1->Noden;
-            tInt = (FL(1.0) - sss) * bd0->Nodet + sss * bd1->Nodet;
->>>>>>> 599d2645
         }else{
             BdryPtFull<false> *bd0 = &bdi.bd[bdstb.Iseg];
             BdryPtFull<false> *bd1 = &bd0[1]; // LP: next segment
@@ -618,42 +378,29 @@
     if(leftbox || lostenergy || escapedboundaries || backward || toomanysmallsteps){
         #ifdef STEP_DEBUGGING
         if(leftbox){
-<<<<<<< HEAD
             if constexpr(O3D){
-                printf("Ray left beam box (%g,%g,%g)\n", Beam->Box.x, Beam->Box.y, Beam->Box.z);
+                GlobalLog("Ray left beam box (%g,%g,%g)\n", Beam->Box.x, Beam->Box.y, Beam->Box.z);
             }else{
-                printf("Ray left beam box (%g,%g)\n", Beam->Box.r, Beam->Box.z);
+                GlobalLog("Ray left beam box (%g,%g)\n", Beam->Box.r, Beam->Box.z);
             }
         }else if(escapedboundaries){
-            printf("Ray escaped boundaries DistBegTop %g DistEndTop %g DistBegBot %g DistEndBot %g\n",
+            GlobalLog("Ray escaped boundaries DistBegTop %g DistEndTop %g DistBegBot %g DistEndBot %g\n",
                 DistBegTop, DistEndTop, DistBegBot, DistEndBot);
         }else if(lostenergy){
-            printf("Ray energy dropped to %g\n", point.Amp);
+            GlobalLog("Ray energy dropped to %g\n", point.Amp);
         }else if(backward){
-            printf("Ray is going backwards\n");
+            GlobalLog("Ray is going backwards\n");
         }else if(toomanysmallsteps){
-            printf("Too many small steps\n");
+            GlobalLog("Too many small steps\n");
         }else{
-            printf("Internal error in RayTerminate\n");
+            GlobalLog("Internal error in RayTerminate\n");
             bail();
-=======
-            GlobalLog("Ray left beam box (%g,%g)\n", Beam->Box.r, Beam->Box.z);
-        }else if(lostenergy){
-            GlobalLog("Ray energy dropped to %g\n", point.Amp);
-        }else{
-            GlobalLog("Ray escaped boundaries DistBegTop %g DistEndTop %g DistBegBot %g DistEndBot %g\n",
-                DistBegTop, DistEndTop, DistBegBot, DistEndBot);
->>>>>>> 599d2645
         }
         #endif
         Nsteps = is + 1;
         return true;
     }else if(is >= MaxN - 3){
-<<<<<<< HEAD
-        printf("Warning in TraceRay: Insufficient storage for ray trajectory\n");
-=======
-        GlobalLog("Warning in TraceRay2D: Insufficient storage for ray trajectory\n");
->>>>>>> 599d2645
+        GlobalLog("Warning in TraceRay: Insufficient storage for ray trajectory\n");
         Nsteps = is;
         return true;
     }
