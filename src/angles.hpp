/*
bellhopcxx / bellhopcuda - C++/CUDA port of BELLHOP underwater acoustics simulator
Copyright (C) 2021-2022 The Regents of the University of California
c/o Jules Jaffe team at SIO / UCSD, jjaffe@ucsd.edu
Based on BELLHOP, which is Copyright (C) 1983-2020 Michael B. Porter

This program is free software: you can redistribute it and/or modify it under
the terms of the GNU General Public License as published by the Free Software
Foundation, either version 3 of the License, or (at your option) any later
version.

This program is distributed in the hope that it will be useful, but WITHOUT ANY
WARRANTY; without even the implied warranty of MERCHANTABILITY or FITNESS FOR A
PARTICULAR PURPOSE. See the GNU General Public License for more details.

You should have received a copy of the GNU General Public License along with
this program. If not, see <https://www.gnu.org/licenses/>.
*/
#pragma once
#include "common.hpp"
#include "beams.hpp"

namespace bhc {

/**
 * LP: RunType now passed as part of Beam.
 */
template<bool BEARING> inline void ReadRayAngles(real freq, real Depth,
    const char (&TopOpt)[6], LDIFile &ENVFile, PrintFileEmu &PRTFile,
    AngleInfo &a, Position *Pos, const BeamStructure *Beam)
{
    constexpr real c0 = FL(1500.0);
    const char *const FuncName = BEARING ? "ReadRayBearingAngles" : "ReadRayElevationAngles";
    
    if(TopOpt[5] == 'I'){
        // option to trace a single beam
        LIST(ENVFile); ENVFile.Read(a.n); ENVFile.Read(a.iSingle);
    }else{
        LIST(ENVFile); ENVFile.Read(a.n);
    }
    
    if(a.n == 0){ // automatically estimate n to use
        if(IsRayRun(Beam)){
            a.n = 50; // For a ray trace plot, we don't want too many rays ...
        }else{
            // you're letting ME choose? OK: ideas based on an isospeed ocean
            // limit based on phase of adjacent beams at maximum range
            a.n = bhc::max((int)((BEARING ? FL(0.1) : FL(0.3)) * Pos->Rr[Pos->NRr-1] * freq / c0), 300);
            
            if constexpr(!BEARING){
                // limit based on having beams that are thin with respect to the water depth
                // assumes also a full 360 degree angular spread of rays
                // Should check which Depth is used here, in case where there is a variable bathymetry
                real d_theta_recommended = STD::atan(Depth / (FL(10.0) * Pos->Rr[Pos->NRr-1]));
                a.n = bhc::max((int)(REAL_PI / d_theta_recommended), a.n);
            }
        }
    }
    
    checkallocate(a.angles, bhc::max(3, a.n));
    
    if(a.n > 2) a.angles[2] = FL(-999.9);
    LIST(ENVFile); ENVFile.Read(a.angles, a.n);
    
    SubTab(a.angles, a.n);
    Sort(  a.angles, a.n);
    
    CheckFix360Sweep(a.angles, a.n);
    
    if constexpr(BEARING){
        // Nx2D CASE: beams must lie on rcvr radials--- replace beta with theta
        if(Beam->RunType[5] == '2' && !IsRayRun(Beam)){
            PRTFile << "\nReplacing beam take-off angles, beta, with receiver bearing lines, theta\n";
            checkdeallocate(a.angles);
            
            a.n = Pos->Ntheta;
            checkallocate(a.angles, bhc::max(3, a.n));
            for(int32_t i=0; i<a.n; ++i) a.angles[i] = Pos->theta[i]; // a.n should = Pos->Ntheta
        }
    }
    
    if constexpr(!BEARING){
        PRTFile << "__________________________________________________________________________\n";
    }
    PRTFile << "\nNumber of beams in " << (BEARING ? "bearing  " : "elevation") << "   = " << a.n << "\n";
    if(a.iSingle > 0) PRTFile << "Trace only beam number " << a.iSingle << "\n";
    PRTFile << "Beam take-off angles (degrees)\n";
    
    EchoVector(a.angles, a.n, PRTFile);
    
<<<<<<< HEAD
    if(a.n > 1 && a.angles[a.n-1] == a.angles[0]){
        std::cout << FuncName << ": First and last beam take-off angle are identical\n";
=======
    if(Angles->Nalpha > 1 && Angles->alpha[Angles->Nalpha-1] == Angles->alpha[0]){
        GlobalLog("ReadRayElevationAngles: First and last beam take-off angle are identical\n");
>>>>>>> 599d2645
        std::abort();
    }
    
    if(TopOpt[5] == 'I'){
<<<<<<< HEAD
        if(a.iSingle < 1 || a.iSingle > a.n){
            std::cout << FuncName << ": Selected beam, iSingle not in [1, a.n]\n";
=======
        if(Angles->iSingle_alpha < 1 || Angles->iSingle_alpha > Angles->Nalpha){
            GlobalLog("ReadRayElevationAngles: Selected beam, iSingl not in [1, Angles->Nalpha]\n");
>>>>>>> 599d2645
            std::abort();
        }
    }
    
    // LP: This and the d computation below was in setup / BellhopCore for alpha,
    // but here for beta. 
    for(int32_t i=0; i<a.n; ++i)
        a.angles[i] *= DegRad; // convert to radians
    
    a.d = FL(0.0);
    if(a.n != 1)
        a.d = (a.angles[a.n-1] - a.angles[0]) / (a.n-1); // angular spacing between beams
    
}

}<|MERGE_RESOLUTION|>--- conflicted
+++ resolved
@@ -88,24 +88,14 @@
     
     EchoVector(a.angles, a.n, PRTFile);
     
-<<<<<<< HEAD
     if(a.n > 1 && a.angles[a.n-1] == a.angles[0]){
-        std::cout << FuncName << ": First and last beam take-off angle are identical\n";
-=======
-    if(Angles->Nalpha > 1 && Angles->alpha[Angles->Nalpha-1] == Angles->alpha[0]){
-        GlobalLog("ReadRayElevationAngles: First and last beam take-off angle are identical\n");
->>>>>>> 599d2645
+        GlobalLog("%s: First and last beam take-off angle are identical\n", FuncName);
         std::abort();
     }
     
     if(TopOpt[5] == 'I'){
-<<<<<<< HEAD
         if(a.iSingle < 1 || a.iSingle > a.n){
-            std::cout << FuncName << ": Selected beam, iSingle not in [1, a.n]\n";
-=======
-        if(Angles->iSingle_alpha < 1 || Angles->iSingle_alpha > Angles->Nalpha){
-            GlobalLog("ReadRayElevationAngles: Selected beam, iSingl not in [1, Angles->Nalpha]\n");
->>>>>>> 599d2645
+            GlobalLog("%s: Selected beam, iSingle not in [1, a.n]\n", FuncName);
             std::abort();
         }
     }
