--- conflicted
+++ resolved
@@ -26,34 +26,8 @@
 
 namespace bhc {
 
-<<<<<<< HEAD
 template<bool O3D, bool R3D> inline void InitSelectedMode(
-    const bhcParams<O3D, R3D> &params, bhcOutputs<O3D, R3D> &outputs, bool singlethread)
-=======
-HOST_DEVICE inline int32_t GetNumJobs(const Position *Pos, const AnglesStructure *Angles)
-{
-    return Pos->NSz * (Angles->iSingle_alpha >= 1 ? 1 : Angles->Nalpha);
-}
-
-/**
- * Returns whether the job should continue.
- * `is` changed to `isrc` because `is` is used for steps
- */
-HOST_DEVICE inline bool GetJobIndices(int32_t &isrc, int32_t &ialpha, int32_t job,
-    const Position *Pos, const AnglesStructure *Angles)
-{
-    if(Angles->iSingle_alpha >= 1){
-        isrc = job;
-        ialpha = Angles->iSingle_alpha - 1; //iSingle_alpha is 1-indexed because how defined in env file
-    }else{
-        isrc = job / Angles->Nalpha;
-        ialpha = job % Angles->Nalpha;
-    }
-    return (isrc < Pos->NSz);
-}
-
-inline void InitSelectedMode(bhcParams &params, bhcOutputs &outputs, bool singlethread)
->>>>>>> 599d2645
+    bhcParams<O3D, R3D> &params, bhcOutputs<O3D, R3D> &outputs, bool singlethread)
 {
     //this is always called from run_* so update intermediate params
     PrintFileEmu& PRTFile = *(PrintFileEmu*)params.internal;
@@ -83,18 +57,14 @@
     }
 }
 
-<<<<<<< HEAD
 template<bool O3D, bool R3D> bool run_cxx(
-    const bhcParams<O3D, R3D> &params, bhcOutputs<O3D, R3D> &outputs, bool singlethread);
+    bhcParams<O3D, R3D> &params, bhcOutputs<O3D, R3D> &outputs, bool singlethread);
 extern template bool run_cxx<false, false>(
-    const bhcParams<false, false> &params, bhcOutputs<false, false> &outputs, bool singlethread);
+    bhcParams<false, false> &params, bhcOutputs<false, false> &outputs, bool singlethread);
 extern template bool run_cxx<true, false>(
-    const bhcParams<true, false> &params, bhcOutputs<true, false> &outputs, bool singlethread);
+    bhcParams<true, false> &params, bhcOutputs<true, false> &outputs, bool singlethread);
 extern template bool run_cxx<true, true>(
-    const bhcParams<true, true> &params, bhcOutputs<true, true> &outputs, bool singlethread);
+    bhcParams<true, true> &params, bhcOutputs<true, true> &outputs, bool singlethread);
 
-=======
-bool run_cxx(bhcParams &params, bhcOutputs &outputs, bool singlethread);
->>>>>>> 599d2645
 
 }