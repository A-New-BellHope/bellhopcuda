--- conflicted
+++ resolved
@@ -66,7 +66,7 @@
     const bhcParams<O3D, R3D> &params)
 {
     if(!IsRayRun(params.Beam) && !IsEigenraysRun(params.Beam)){
-        std::cout << "OpenRAYFile not in ray trace or eigenrays mode\n";
+        GlobalLog("OpenRAYFile not in ray trace or eigenrays mode\n");
         std::abort();
     }
     RAYFile.open(FileRoot + ".ray");
@@ -171,13 +171,8 @@
     if(IsRayCopyMode(rayinfo)){
         uint32_t p = AtomicFetchAdd(&rayinfo->NPoints, (uint32_t)Nsteps);
         if(p + Nsteps > rayinfo->MaxPoints){
-<<<<<<< HEAD
-            std::cout << "Ran out of memory for rays\n";
+            GlobalLog("Ran out of memory for rays\n");
             rayinfo->results[job].ray = nullptr;
-=======
-            GlobalLog("Ran out of memory for rays\n");
-            rayinfo->results[job].ray2D = nullptr;
->>>>>>> 599d2645
             ret = false;
         }else{
             rayinfo->results[job].ray = &rayinfo->raymem[p];
