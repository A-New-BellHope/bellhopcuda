--- conflicted
+++ resolved
@@ -118,7 +118,7 @@
     case 'S':
         return "Simple Gaussian beams";
     default:
-        printf("Invalid Beam->Type[0] %c\n", Beam->Type[0]);
+        GlobalLog("Invalid Beam->Type[0] %c\n", Beam->Type[0]);
         bail();
         return "Error";
     }
@@ -153,7 +153,7 @@
     case 'W': return "WKB beams";
     case 'C': return "Cerveny style beam";
     default:
-        printf("Invalid Beam->Type[1] %c\n", Beam->Type[1]);
+        GlobalLog("Invalid Beam->Type[1] %c\n", Beam->Type[1]);
         bail();
         return "Error";
     }
@@ -298,14 +298,8 @@
             PRTFile << "\nNumber of images, Nimage  = " << Beam->Nimage << "\n";
             PRTFile << "Beam windowing parameter  = " << Beam->iBeamWindow << "\n";
             PRTFile << "Component                 = " << Beam->Component << "\n";
-<<<<<<< HEAD
         }else{
-            std::cout << "ReadEnvironment: Unknown beam type (second letter of run type)\n";
-=======
-            break;
-        default:
             GlobalLog("ReadEnvironment: Unknown beam type (second letter of run type)\n");
->>>>>>> 599d2645
             std::abort();
         }
         
