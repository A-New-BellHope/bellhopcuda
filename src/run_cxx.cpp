/*
bellhopcxx / bellhopcuda - C++/CUDA port of BELLHOP underwater acoustics simulator
Copyright (C) 2021-2022 The Regents of the University of California
c/o Jules Jaffe team at SIO / UCSD, jjaffe@ucsd.edu
Based on BELLHOP, which is Copyright (C) 1983-2020 Michael B. Porter

This program is free software: you can redistribute it and/or modify it under
the terms of the GNU General Public License as published by the Free Software
Foundation, either version 3 of the License, or (at your option) any later
version.

This program is distributed in the hope that it will be useful, but WITHOUT ANY
WARRANTY; without even the implied warranty of MERCHANTABILITY or FITNESS FOR A
PARTICULAR PURPOSE. See the GNU General Public License for more details.

You should have received a copy of the GNU General Public License along with
this program. If not, see <https://www.gnu.org/licenses/>.
*/
#include "run.hpp"

#include <atomic>
#include <mutex>
#include <thread>
#include <vector>

namespace bhc {

static std::atomic<int32_t> jobID;
static std::mutex exceptionMutex;
static std::string exceptionStr;

// Ray mode

template<bool O3D, bool R3D> void RayModeWorker(
    const bhcParams<O3D, R3D> &params, bhcOutputs<O3D, R3D> &outputs)
{
    rayPt<R3D> *localmem = nullptr;
    if(IsRayCopyMode(outputs.rayinfo)) localmem = new rayPt<R3D>[MaxN];
    
    try{
        
    while(true){
        int32_t job = jobID++;
        int32_t Nsteps = -1;
        RayInitInfo rinit;
        if(!GetJobIndices<O3D>(rinit, job, params.Pos, params.Angles)) break;
        if(!RunRay<O3D, R3D>(outputs.rayinfo, params, localmem, job, rinit, Nsteps)) break;
    }
    
    }catch(const std::exception &e){
        std::lock_guard<std::mutex> lock(exceptionMutex);
        exceptionStr += std::string(e.what()) + "\n";
    }
    
    if(IsRayCopyMode(outputs.rayinfo)) delete[] localmem;
}

template void RayModeWorker<false, false>(
    const bhcParams<false, false> &params, bhcOutputs<false, false> &outputs);
template void RayModeWorker<true, false>(
    const bhcParams<true, false> &params, bhcOutputs<true, false> &outputs);
template void RayModeWorker<true, true>(
    const bhcParams<true, true> &params, bhcOutputs<true, true> &outputs);

// TL, arrivals, eigenrays

cpxf *uAllSources;

template<bool O3D, bool R3D> void FieldModesWorker(
    const bhcParams<O3D, R3D> &params, bhcOutputs<O3D, R3D> &outputs)
{
    try{
    
    while(true){
        int32_t job = jobID++;
        RayInitInfo rinit;
        if(!GetJobIndices<O3D>(rinit, job, params.Pos, params.Angles)) break;
        
        MainFieldModes<O3D, R3D>(rinit, outputs.uAllSources,
            params.Bdry, params.bdinfo, params.refl, params.ssp, params.Pos,
            params.Angles, params.freqinfo, params.Beam, params.beaminfo,
            outputs.eigen, outputs.arrinfo);
    }
    
    }catch(const std::exception &e){
        std::lock_guard<std::mutex> lock(exceptionMutex);
        exceptionStr += std::string(e.what()) + "\n";
    }
}

<<<<<<< HEAD
template void FieldModesWorker<false, false>(
    const bhcParams<false, false> &params, bhcOutputs<false, false> &outputs);
template void FieldModesWorker<true, false>(
    const bhcParams<true, false> &params, bhcOutputs<true, false> &outputs);
template void FieldModesWorker<true, true>(
    const bhcParams<true, true> &params, bhcOutputs<true, true> &outputs);

template<bool O3D, bool R3D> bool run_cxx(
    const bhcParams<O3D, R3D> &params, bhcOutputs<O3D, R3D> &outputs, bool singlethread)
=======
bool run_cxx(bhcParams &params, bhcOutputs &outputs, bool singlethread)
>>>>>>> 599d2645
{
    if(!api_okay) return false;
    exceptionStr = "";
    
    try{
    
    InitSelectedMode<O3D, R3D>(params, outputs, singlethread);
    std::vector<std::thread> threads;
    uint32_t cores = singlethread ? 1u : bhc::max(std::thread::hardware_concurrency(), 1u);
    jobID = 0;
    for(uint32_t i=0; i<cores; ++i) threads.push_back(std::thread(
        IsRayRun(params.Beam) ? RayModeWorker<O3D, R3D> : FieldModesWorker<O3D, R3D>,
        std::cref(params), std::ref(outputs)));
    for(uint32_t i=0; i<cores; ++i) threads[i].join();
    
    if(!exceptionStr.empty()) throw std::runtime_error(exceptionStr);
    
    }catch(const std::exception &e){
        api_okay = false;
        PrintFileEmu &PRTFile = *(PrintFileEmu*)params.internal;
        PRTFile << "Exception caught:\n" << e.what() << "\n";
    }

    return api_okay;
}

template bool run_cxx<false, false>(
    const bhcParams<false, false> &params, bhcOutputs<false, false> &outputs, bool singlethread);
template bool run_cxx<true, false>(
    const bhcParams<true, false> &params, bhcOutputs<true, false> &outputs, bool singlethread);
template bool run_cxx<true, true>(
    const bhcParams<true, true> &params, bhcOutputs<true, true> &outputs, bool singlethread);

#ifndef BHC_BUILD_CUDA
<<<<<<< HEAD

template<bool O3D, bool R3D> bool run(
    const bhcParams<O3D, R3D> &params, bhcOutputs<O3D, R3D> &outputs, bool singlethread)
=======
BHC_API bool run(bhcParams &params, bhcOutputs &outputs, bool singlethread)
>>>>>>> 599d2645
{
    return run_cxx(params, outputs, singlethread);
}

BHC_API template bool run<false, false>(
    const bhcParams<false, false> &params, bhcOutputs<false, false> &outputs, bool singlethread);
BHC_API template bool run<true, false>(
    const bhcParams<true, false> &params, bhcOutputs<true, false> &outputs, bool singlethread);
BHC_API template bool run<true, true>(
    const bhcParams<true, true> &params, bhcOutputs<true, true> &outputs, bool singlethread); 

#endif

}<|MERGE_RESOLUTION|>--- conflicted
+++ resolved
@@ -88,7 +88,6 @@
     }
 }
 
-<<<<<<< HEAD
 template void FieldModesWorker<false, false>(
     const bhcParams<false, false> &params, bhcOutputs<false, false> &outputs);
 template void FieldModesWorker<true, false>(
@@ -97,10 +96,7 @@
     const bhcParams<true, true> &params, bhcOutputs<true, true> &outputs);
 
 template<bool O3D, bool R3D> bool run_cxx(
-    const bhcParams<O3D, R3D> &params, bhcOutputs<O3D, R3D> &outputs, bool singlethread)
-=======
-bool run_cxx(bhcParams &params, bhcOutputs &outputs, bool singlethread)
->>>>>>> 599d2645
+    bhcParams<O3D, R3D> &params, bhcOutputs<O3D, R3D> &outputs, bool singlethread)
 {
     if(!api_okay) return false;
     exceptionStr = "";
@@ -128,30 +124,26 @@
 }
 
 template bool run_cxx<false, false>(
-    const bhcParams<false, false> &params, bhcOutputs<false, false> &outputs, bool singlethread);
+    bhcParams<false, false> &params, bhcOutputs<false, false> &outputs, bool singlethread);
 template bool run_cxx<true, false>(
-    const bhcParams<true, false> &params, bhcOutputs<true, false> &outputs, bool singlethread);
+    bhcParams<true, false> &params, bhcOutputs<true, false> &outputs, bool singlethread);
 template bool run_cxx<true, true>(
-    const bhcParams<true, true> &params, bhcOutputs<true, true> &outputs, bool singlethread);
+    bhcParams<true, true> &params, bhcOutputs<true, true> &outputs, bool singlethread);
 
 #ifndef BHC_BUILD_CUDA
-<<<<<<< HEAD
 
 template<bool O3D, bool R3D> bool run(
-    const bhcParams<O3D, R3D> &params, bhcOutputs<O3D, R3D> &outputs, bool singlethread)
-=======
-BHC_API bool run(bhcParams &params, bhcOutputs &outputs, bool singlethread)
->>>>>>> 599d2645
+    bhcParams<O3D, R3D> &params, bhcOutputs<O3D, R3D> &outputs, bool singlethread)
 {
     return run_cxx(params, outputs, singlethread);
 }
 
 BHC_API template bool run<false, false>(
-    const bhcParams<false, false> &params, bhcOutputs<false, false> &outputs, bool singlethread);
+    bhcParams<false, false> &params, bhcOutputs<false, false> &outputs, bool singlethread);
 BHC_API template bool run<true, false>(
-    const bhcParams<true, false> &params, bhcOutputs<true, false> &outputs, bool singlethread);
+    bhcParams<true, false> &params, bhcOutputs<true, false> &outputs, bool singlethread);
 BHC_API template bool run<true, true>(
-    const bhcParams<true, true> &params, bhcOutputs<true, true> &outputs, bool singlethread); 
+    bhcParams<true, true> &params, bhcOutputs<true, true> &outputs, bool singlethread); 
 
 #endif
 
